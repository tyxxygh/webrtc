--- conflicted
+++ resolved
@@ -165,21 +165,16 @@
   virtual void Stop() = 0;
   // Check if the video capturer is running.
   virtual bool IsRunning() = 0;
-
   CaptureState capture_state() const {
     return capture_state_;
   }
 
-<<<<<<< HEAD
   // Suspend/Resume flow default behavior
   virtual bool Suspend() { return false; }
   virtual bool Resume() { return false; }
   virtual bool IsSuspended() { return false; }
 
-  virtual bool GetApplyRotation() { return apply_rotation_; }
-=======
   virtual bool apply_rotation() { return apply_rotation_; }
->>>>>>> d52bef7d
 
   // Returns true if the capturer is screencasting. This can be used to
   // implement screencast specific behavior.
