/*
 *  Copyright (c) 2016 The WebRTC project authors. All Rights Reserved.
 *
 *  Use of this source code is governed by a BSD-style license
 *  that can be found in the LICENSE file in the root of the source
 *  tree. An additional intellectual property rights grant can be found
 *  in the file PATENTS.  All contributing project authors may
 *  be found in the AUTHORS file in the root of the source tree.
 */

#ifndef WEBRTC_MEDIA_BASE_VIDEOBROADCASTER_H_
#define WEBRTC_MEDIA_BASE_VIDEOBROADCASTER_H_

#include <memory>
#include <utility>
#include <vector>

#include "webrtc/api/video/video_frame.h"
#include "webrtc/base/criticalsection.h"
#include "webrtc/base/thread_checker.h"
#include "webrtc/media/base/videosinkinterface.h"
#include "webrtc/media/base/videosourcebase.h"

namespace rtc {

// VideoBroadcaster broadcast video frames to sinks and combines
// VideoSinkWants from its sinks. It does that by implementing
// rtc::VideoSourceInterface and rtc::VideoSinkInterface.
// Sinks must be added and removed on one and only one thread.
// Video frames can be broadcasted on any thread. I.e VideoBroadcaster::OnFrame
// can be called on any thread.
class VideoBroadcaster : public VideoSourceBase,
                         public VideoSinkInterface<webrtc::VideoFrame> {
 public:
  VideoBroadcaster();
<<<<<<< HEAD
  bool Suspend() override { return false; }
  bool Resume() override { return false; }
  bool IsSuspended() override { return false; }
  void SetIsH264Source(bool isH264) override { }
  bool IsH264Source() override { return false; }
  void AddOrUpdateSink(VideoSinkInterface<cricket::VideoFrame>* sink,
=======
  void AddOrUpdateSink(VideoSinkInterface<webrtc::VideoFrame>* sink,
>>>>>>> 6c9caaad
                       const VideoSinkWants& wants) override;
  void RemoveSink(VideoSinkInterface<webrtc::VideoFrame>* sink) override;

  // Returns true if the next frame will be delivered to at least one sink.
  bool frame_wanted() const;

  // Returns VideoSinkWants a source is requested to fulfill. They are
  // aggregated by all VideoSinkWants from all sinks.
  VideoSinkWants wants() const;

  // This method ensures that if a sink sets rotation_applied == true,
  // it will never receive a frame with pending rotation. Our caller
  // may pass in frames without precise synchronization with changes
  // to the VideoSinkWants.
  void OnFrame(const webrtc::VideoFrame& frame) override;

 protected:
  void UpdateWants() EXCLUSIVE_LOCKS_REQUIRED(sinks_and_wants_lock_);
  const rtc::scoped_refptr<webrtc::VideoFrameBuffer>& GetBlackFrameBuffer(
      int width, int height)
      EXCLUSIVE_LOCKS_REQUIRED(sinks_and_wants_lock_);

  ThreadChecker thread_checker_;
  rtc::CriticalSection sinks_and_wants_lock_;

  VideoSinkWants current_wants_ GUARDED_BY(sinks_and_wants_lock_);
  rtc::scoped_refptr<webrtc::VideoFrameBuffer> black_frame_buffer_;
};

}  // namespace rtc

#endif  // WEBRTC_MEDIA_BASE_VIDEOBROADCASTER_H_<|MERGE_RESOLUTION|>--- conflicted
+++ resolved
@@ -33,16 +33,7 @@
                          public VideoSinkInterface<webrtc::VideoFrame> {
  public:
   VideoBroadcaster();
-<<<<<<< HEAD
-  bool Suspend() override { return false; }
-  bool Resume() override { return false; }
-  bool IsSuspended() override { return false; }
-  void SetIsH264Source(bool isH264) override { }
-  bool IsH264Source() override { return false; }
-  void AddOrUpdateSink(VideoSinkInterface<cricket::VideoFrame>* sink,
-=======
   void AddOrUpdateSink(VideoSinkInterface<webrtc::VideoFrame>* sink,
->>>>>>> 6c9caaad
                        const VideoSinkWants& wants) override;
   void RemoveSink(VideoSinkInterface<webrtc::VideoFrame>* sink) override;
 
