--- conflicted
+++ resolved
@@ -1,403 +1,350 @@
-/*
- *  Copyright (c) 2011 The WebRTC project authors. All Rights Reserved.
- *
- *  Use of this source code is governed by a BSD-style license
- *  that can be found in the LICENSE file in the root of the source
- *  tree. An additional intellectual property rights grant can be found
- *  in the file PATENTS.  All contributing project authors may
- *  be found in the AUTHORS file in the root of the source tree.
- */
-
-#include "webrtc/media/engine/webrtcvideocapturer.h"
-
-#include "webrtc/base/arraysize.h"
-#include "webrtc/base/bind.h"
-#include "webrtc/base/checks.h"
-#include "webrtc/base/criticalsection.h"
-#include "webrtc/base/logging.h"
-#include "webrtc/base/safe_conversions.h"
-#include "webrtc/base/thread.h"
-#include "webrtc/base/timeutils.h"
-
-#include "webrtc/base/win32.h"  // Need this to #include the impl files.
-#include "webrtc/modules/video_capture/video_capture_factory.h"
-#include "webrtc/system_wrappers/include/field_trial.h"
-
-namespace cricket {
-
-struct kVideoFourCCEntry {
-  uint32_t fourcc;
-  webrtc::RawVideoType webrtc_type;
-};
-
-// This indicates our format preferences and defines a mapping between
-// webrtc::RawVideoType (from video_capture_defines.h) to our FOURCCs.
-static kVideoFourCCEntry kSupportedFourCCs[] = {
-  { FOURCC_I420, webrtc::kVideoI420 },   // 12 bpp, no conversion.
-  { FOURCC_YV12, webrtc::kVideoYV12 },   // 12 bpp, no conversion.
-  { FOURCC_YUY2, webrtc::kVideoYUY2 },   // 16 bpp, fast conversion.
-  { FOURCC_UYVY, webrtc::kVideoUYVY },   // 16 bpp, fast conversion.
-  { FOURCC_NV12, webrtc::kVideoNV12 },   // 12 bpp, fast conversion.
-  { FOURCC_NV21, webrtc::kVideoNV21 },   // 12 bpp, fast conversion.
-  { FOURCC_MJPG, webrtc::kVideoMJPEG },  // compressed, slow conversion.
-  { FOURCC_ARGB, webrtc::kVideoARGB },   // 32 bpp, slow conversion.
-  { FOURCC_24BG, webrtc::kVideoRGB24 },  // 24 bpp, slow conversion.
-};
-
-class WebRtcVcmFactory : public WebRtcVcmFactoryInterface {
- public:
-  virtual rtc::scoped_refptr<webrtc::VideoCaptureModule> Create(
-      const char* device) {
-    return webrtc::VideoCaptureFactory::Create(device);
-  }
-  virtual webrtc::VideoCaptureModule::DeviceInfo* CreateDeviceInfo() {
-    return webrtc::VideoCaptureFactory::CreateDeviceInfo();
-  }
-  virtual void DestroyDeviceInfo(webrtc::VideoCaptureModule::DeviceInfo* info) {
-    delete info;
-  }
-};
-
-static bool CapabilityToFormat(const webrtc::VideoCaptureCapability& cap,
-                               VideoFormat* format) {
-  uint32_t fourcc = 0;
-  for (size_t i = 0; i < arraysize(kSupportedFourCCs); ++i) {
-    if (kSupportedFourCCs[i].webrtc_type == cap.rawType) {
-      fourcc = kSupportedFourCCs[i].fourcc;
-      break;
-    }
-  }
-  if (fourcc == 0) {
-    return false;
-  }
-
-  format->fourcc = fourcc;
-  format->width = cap.width;
-  format->height = cap.height;
-  format->interval = VideoFormat::FpsToInterval(cap.maxFPS);
-  return true;
-}
-
-static bool FormatToCapability(const VideoFormat& format,
-                               webrtc::VideoCaptureCapability* cap) {
-  webrtc::RawVideoType webrtc_type = webrtc::kVideoUnknown;
-  for (size_t i = 0; i < arraysize(kSupportedFourCCs); ++i) {
-    if (kSupportedFourCCs[i].fourcc == format.fourcc) {
-      webrtc_type = kSupportedFourCCs[i].webrtc_type;
-      break;
-    }
-  }
-  if (webrtc_type == webrtc::kVideoUnknown) {
-    return false;
-  }
-
-  cap->width = format.width;
-  cap->height = format.height;
-  cap->maxFPS = VideoFormat::IntervalToFps(format.interval);
-  cap->rawType = webrtc_type;
-  cap->interlaced = false;
-  return true;
-}
-
-///////////////////////////////////////////////////////////////////////////
-// Implementation of class WebRtcVideoCapturer
-///////////////////////////////////////////////////////////////////////////
-
-WebRtcVideoCapturer::WebRtcVideoCapturer()
-    : factory_(new WebRtcVcmFactory),
-      module_(nullptr),
-      captured_frames_(0),
-      start_thread_(nullptr),
-<<<<<<< HEAD
-      async_invoker_(nullptr),
-      hasFramePending_(false) {
-  set_frame_factory(new WebRtcVideoFrameFactory());
-}
-=======
-      async_invoker_(nullptr) {}
->>>>>>> 6c9caaad
-
-WebRtcVideoCapturer::WebRtcVideoCapturer(WebRtcVcmFactoryInterface* factory)
-    : factory_(factory),
-      module_(nullptr),
-      captured_frames_(0),
-      start_thread_(nullptr),
-<<<<<<< HEAD
-      async_invoker_(nullptr),
-      hasFramePending_(false) {
-  set_frame_factory(new WebRtcVideoFrameFactory());
-}
-=======
-      async_invoker_(nullptr) {}
->>>>>>> 6c9caaad
-
-WebRtcVideoCapturer::~WebRtcVideoCapturer() {}
-
-bool WebRtcVideoCapturer::Init(const Device& device) {
-  RTC_DCHECK(!start_thread_);
-  if (module_) {
-    LOG(LS_ERROR) << "The capturer is already initialized";
-    return false;
-  }
-
-  webrtc::VideoCaptureModule::DeviceInfo* info = factory_->CreateDeviceInfo();
-  if (!info) {
-    return false;
-  }
-
-  // Find the desired camera, by name.
-  // In the future, comparing IDs will be more robust.
-  // TODO(juberti): Figure what's needed to allow this.
-  int num_cams = info->NumberOfDevices();
-  char vcm_id[256] = "";
-  bool found = false;
-  for (int index = 0; index < num_cams; ++index) {
-    char vcm_name[256];
-    if (info->GetDeviceName(index, vcm_name, arraysize(vcm_name), vcm_id,
-                            arraysize(vcm_id)) != -1) {
-      if (device.name == reinterpret_cast<char*>(vcm_name)) {
-        found = true;
-        break;
-      }
-    }
-  }
-  if (!found) {
-    LOG(LS_WARNING) << "Failed to find capturer for id: " << device.id;
-    factory_->DestroyDeviceInfo(info);
-    return false;
-  }
-
-  // Enumerate the supported formats.
-  // TODO(juberti): Find out why this starts/stops the camera...
-  std::vector<VideoFormat> supported;
-  int32_t num_caps = info->NumberOfCapabilities(vcm_id);
-  for (int32_t i = 0; i < num_caps; ++i) {
-    webrtc::VideoCaptureCapability cap;
-    if (info->GetCapability(vcm_id, i, cap) != -1) {
-      VideoFormat format;
-      if (CapabilityToFormat(cap, &format)) {
-        supported.push_back(format);
-      } else {
-        LOG(LS_WARNING) << "Ignoring unsupported WebRTC capture format "
-                        << cap.rawType;
-      }
-    }
-  }
-  factory_->DestroyDeviceInfo(info);
-
-  if (supported.empty()) {
-    LOG(LS_ERROR) << "Failed to find usable formats for id: " << device.id;
-    return false;
-  }
-
-  module_ = factory_->Create(vcm_id);
-  if (!module_) {
-    LOG(LS_ERROR) << "Failed to create capturer for id: " << device.id;
-    return false;
-  }
-
-  // It is safe to change member attributes now.
-  SetId(device.id);
-  SetSupportedFormats(supported);
-
-  return true;
-}
-
-bool WebRtcVideoCapturer::Init(
-    const rtc::scoped_refptr<webrtc::VideoCaptureModule>& module) {
-  RTC_DCHECK(!start_thread_);
-  if (module_) {
-    LOG(LS_ERROR) << "The capturer is already initialized";
-    return false;
-  }
-  if (!module) {
-    LOG(LS_ERROR) << "Invalid VCM supplied";
-    return false;
-  }
-  // TODO(juberti): Set id and formats.
-  module_ = module;
-  return true;
-}
-
-bool WebRtcVideoCapturer::GetBestCaptureFormat(const VideoFormat& desired,
-                                               VideoFormat* best_format) {
-  if (!best_format) {
-    return false;
-  }
-
-  if (!VideoCapturer::GetBestCaptureFormat(desired, best_format)) {
-    // We maybe using a manually injected VCM which doesn't support enum.
-    // Use the desired format as the best format.
-    best_format->width = desired.width;
-    best_format->height = desired.height;
-    best_format->fourcc = FOURCC_I420;
-    best_format->interval = desired.interval;
-    LOG(LS_INFO) << "Failed to find best capture format,"
-                 << " fall back to the requested format "
-                 << best_format->ToString();
-  }
-  return true;
-}
-void WebRtcVideoCapturer::OnSinkWantsChanged(const rtc::VideoSinkWants& wants) {
-  // Can't take lock here as this will cause deadlock with
-  // OnIncomingCapturedFrame. In fact, the whole method, including methods it
-  // calls, can't take lock.
-  RTC_DCHECK(module_);
-
-  if (webrtc::field_trial::FindFullName("WebRTC-CVO").find("Disabled") == 0)
-    return;
-
-  VideoCapturer::OnSinkWantsChanged(wants);
-  bool result = module_->SetApplyRotation(wants.rotation_applied);
-  RTC_CHECK(result);
-
-  return;
-}
-
-CaptureState WebRtcVideoCapturer::Start(const VideoFormat& capture_format) {
-  if (!module_) {
-    LOG(LS_ERROR) << "The capturer has not been initialized";
-    return CS_FAILED;
-  }
-  if (start_thread_) {
-    LOG(LS_ERROR) << "The capturer is already running";
-    RTC_DCHECK(start_thread_->IsCurrent())
-        << "Trying to start capturer on different threads";
-    return CS_FAILED;
-  }
-
-  start_thread_ = rtc::Thread::Current();
-  RTC_DCHECK(!async_invoker_);
-  async_invoker_.reset(new rtc::AsyncInvoker());
-  captured_frames_ = 0;
-  hasFramePending_ = false;
-
-  SetCaptureFormat(&capture_format);
-
-  webrtc::VideoCaptureCapability cap;
-  if (!FormatToCapability(capture_format, &cap)) {
-    LOG(LS_ERROR) << "Invalid capture format specified";
-    return CS_FAILED;
-  }
-
-  int64_t start = rtc::TimeMillis();
-  module_->RegisterCaptureDataCallback(this);
-  if (module_->StartCapture(cap) != 0) {
-    LOG(LS_ERROR) << "Camera '" << GetId() << "' failed to start";
-    module_->DeRegisterCaptureDataCallback();
-    async_invoker_.reset();
-    SetCaptureFormat(nullptr);
-    start_thread_ = nullptr;
-    return CS_FAILED;
-  }
-
-  LOG(LS_INFO) << "Camera '" << GetId() << "' started with format "
-               << capture_format.ToString() << ", elapsed time "
-               << rtc::TimeSince(start) << " ms";
-
-  SetCaptureState(CS_RUNNING);
-  return CS_STARTING;
-}
-
-void WebRtcVideoCapturer::Stop() {
-  if (!start_thread_) {
-    LOG(LS_ERROR) << "The capturer is already stopped";
-    return;
-  }
-  RTC_DCHECK(start_thread_);
-  RTC_DCHECK(start_thread_->IsCurrent());
-  RTC_DCHECK(async_invoker_);
-  if (IsRunning()) {
-    // The module is responsible for OnIncomingCapturedFrame being called, if
-    // we stop it we will get no further callbacks.
-    module_->StopCapture();
-  }
-  module_->DeRegisterCaptureDataCallback();
-
-  // TODO(juberti): Determine if the VCM exposes any drop stats we can use.
-  double drop_ratio = 0.0;
-  LOG(LS_INFO) << "Camera '" << GetId() << "' stopped after capturing "
-               << captured_frames_ << " frames and dropping "
-               << drop_ratio << "%";
-
-  // Clear any pending async invokes (that OnIncomingCapturedFrame may have
-  // caused).
-  async_invoker_.reset();
-
-  SetCaptureFormat(NULL);
-  start_thread_ = nullptr;
-  SetCaptureState(CS_STOPPED);
-}
-
-bool WebRtcVideoCapturer::IsRunning() {
-  return (module_ != NULL && module_->CaptureStarted());
-}
-
-bool WebRtcVideoCapturer::Suspend() {
-  if (module_ == NULL) {
-    return false;
-  }
-  return module_->SuspendCapture();
-}
-
-bool WebRtcVideoCapturer::Resume() {
-  if (module_ == NULL) {
-    return false;
-  }
-  return module_->ResumeCapture();
-}
-
-bool WebRtcVideoCapturer::IsSuspended() {
-  if (module_ == NULL) {
-    return false;
-  }
-  return module_->IsSuspended();
-}
-
-bool WebRtcVideoCapturer::GetPreferredFourccs(std::vector<uint32_t>* fourccs) {
-  if (!fourccs) {
-    return false;
-  }
-
-  fourccs->clear();
-  for (size_t i = 0; i < arraysize(kSupportedFourCCs); ++i) {
-    fourccs->push_back(kSupportedFourCCs[i].fourcc);
-  }
-  return true;
-}
-
-void WebRtcVideoCapturer::OnFrame(
-    const webrtc::VideoFrame& sample) {
-  // This can only happen between Start() and Stop().
-  RTC_DCHECK(start_thread_);
-  RTC_DCHECK(async_invoker_);
-
-  if (hasFramePending_)
-    return;
-  hasFramePending_ = true;
-
-  ++captured_frames_;
-  // Log the size and pixel aspect ratio of the first captured frame.
-  if (1 == captured_frames_) {
-    LOG(LS_INFO) << "Captured frame size "
-                 << sample.width() << "x" << sample.height()
-                 << ". Expected format " << GetCaptureFormat()->ToString();
-  }
-
-<<<<<<< HEAD
-  OnFrame(cricket::WebRtcVideoFrame(
-              sample.video_frame_buffer(), sample.rotation(),
-              sample.render_time_ms() * rtc::kNumMicrosecsPerMillisec, 0),
-          sample.width(), sample.height());
-  hasFramePending_ = false;
-}
-
-void WebRtcVideoCapturer::OnCaptureDelayChanged(const int32_t id,
-                                                const int32_t delay) {
-  LOG(LS_INFO) << "Capture delay changed to " << delay << " ms";
-=======
-  VideoCapturer::OnFrame(sample, sample.width(), sample.height());
->>>>>>> 6c9caaad
-}
-
-}  // namespace cricket+/*
+ *  Copyright (c) 2011 The WebRTC project authors. All Rights Reserved.
+ *
+ *  Use of this source code is governed by a BSD-style license
+ *  that can be found in the LICENSE file in the root of the source
+ *  tree. An additional intellectual property rights grant can be found
+ *  in the file PATENTS.  All contributing project authors may
+ *  be found in the AUTHORS file in the root of the source tree.
+ */
+
+#include "webrtc/media/engine/webrtcvideocapturer.h"
+
+#include "webrtc/base/arraysize.h"
+#include "webrtc/base/bind.h"
+#include "webrtc/base/checks.h"
+#include "webrtc/base/criticalsection.h"
+#include "webrtc/base/logging.h"
+#include "webrtc/base/safe_conversions.h"
+#include "webrtc/base/thread.h"
+#include "webrtc/base/timeutils.h"
+
+#include "webrtc/base/win32.h"  // Need this to #include the impl files.
+#include "webrtc/modules/video_capture/video_capture_factory.h"
+#include "webrtc/system_wrappers/include/field_trial.h"
+
+namespace cricket {
+
+struct kVideoFourCCEntry {
+  uint32_t fourcc;
+  webrtc::RawVideoType webrtc_type;
+};
+
+// This indicates our format preferences and defines a mapping between
+// webrtc::RawVideoType (from video_capture_defines.h) to our FOURCCs.
+static kVideoFourCCEntry kSupportedFourCCs[] = {
+  { FOURCC_I420, webrtc::kVideoI420 },   // 12 bpp, no conversion.
+  { FOURCC_YV12, webrtc::kVideoYV12 },   // 12 bpp, no conversion.
+  { FOURCC_YUY2, webrtc::kVideoYUY2 },   // 16 bpp, fast conversion.
+  { FOURCC_UYVY, webrtc::kVideoUYVY },   // 16 bpp, fast conversion.
+  { FOURCC_NV12, webrtc::kVideoNV12 },   // 12 bpp, fast conversion.
+  { FOURCC_NV21, webrtc::kVideoNV21 },   // 12 bpp, fast conversion.
+  { FOURCC_MJPG, webrtc::kVideoMJPEG },  // compressed, slow conversion.
+  { FOURCC_ARGB, webrtc::kVideoARGB },   // 32 bpp, slow conversion.
+  { FOURCC_24BG, webrtc::kVideoRGB24 },  // 24 bpp, slow conversion.
+};
+
+class WebRtcVcmFactory : public WebRtcVcmFactoryInterface {
+ public:
+  virtual rtc::scoped_refptr<webrtc::VideoCaptureModule> Create(
+      const char* device) {
+    return webrtc::VideoCaptureFactory::Create(device);
+  }
+  virtual webrtc::VideoCaptureModule::DeviceInfo* CreateDeviceInfo() {
+    return webrtc::VideoCaptureFactory::CreateDeviceInfo();
+  }
+  virtual void DestroyDeviceInfo(webrtc::VideoCaptureModule::DeviceInfo* info) {
+    delete info;
+  }
+};
+
+static bool CapabilityToFormat(const webrtc::VideoCaptureCapability& cap,
+                               VideoFormat* format) {
+  uint32_t fourcc = 0;
+  for (size_t i = 0; i < arraysize(kSupportedFourCCs); ++i) {
+    if (kSupportedFourCCs[i].webrtc_type == cap.rawType) {
+      fourcc = kSupportedFourCCs[i].fourcc;
+      break;
+    }
+  }
+  if (fourcc == 0) {
+    return false;
+  }
+
+  format->fourcc = fourcc;
+  format->width = cap.width;
+  format->height = cap.height;
+  format->interval = VideoFormat::FpsToInterval(cap.maxFPS);
+  return true;
+}
+
+static bool FormatToCapability(const VideoFormat& format,
+                               webrtc::VideoCaptureCapability* cap) {
+  webrtc::RawVideoType webrtc_type = webrtc::kVideoUnknown;
+  for (size_t i = 0; i < arraysize(kSupportedFourCCs); ++i) {
+    if (kSupportedFourCCs[i].fourcc == format.fourcc) {
+      webrtc_type = kSupportedFourCCs[i].webrtc_type;
+      break;
+    }
+  }
+  if (webrtc_type == webrtc::kVideoUnknown) {
+    return false;
+  }
+
+  cap->width = format.width;
+  cap->height = format.height;
+  cap->maxFPS = VideoFormat::IntervalToFps(format.interval);
+  cap->rawType = webrtc_type;
+  cap->interlaced = false;
+  return true;
+}
+
+///////////////////////////////////////////////////////////////////////////
+// Implementation of class WebRtcVideoCapturer
+///////////////////////////////////////////////////////////////////////////
+
+WebRtcVideoCapturer::WebRtcVideoCapturer()
+    : factory_(new WebRtcVcmFactory),
+      module_(nullptr),
+      captured_frames_(0),
+      start_thread_(nullptr),
+      async_invoker_(nullptr) {}
+
+WebRtcVideoCapturer::WebRtcVideoCapturer(WebRtcVcmFactoryInterface* factory)
+    : factory_(factory),
+      module_(nullptr),
+      captured_frames_(0),
+      start_thread_(nullptr),
+      async_invoker_(nullptr) {}
+
+WebRtcVideoCapturer::~WebRtcVideoCapturer() {}
+
+bool WebRtcVideoCapturer::Init(const Device& device) {
+  RTC_DCHECK(!start_thread_);
+  if (module_) {
+    LOG(LS_ERROR) << "The capturer is already initialized";
+    return false;
+  }
+
+  webrtc::VideoCaptureModule::DeviceInfo* info = factory_->CreateDeviceInfo();
+  if (!info) {
+    return false;
+  }
+
+  // Find the desired camera, by name.
+  // In the future, comparing IDs will be more robust.
+  // TODO(juberti): Figure what's needed to allow this.
+  int num_cams = info->NumberOfDevices();
+  char vcm_id[256] = "";
+  bool found = false;
+  for (int index = 0; index < num_cams; ++index) {
+    char vcm_name[256];
+    if (info->GetDeviceName(index, vcm_name, arraysize(vcm_name), vcm_id,
+                            arraysize(vcm_id)) != -1) {
+      if (device.name == reinterpret_cast<char*>(vcm_name)) {
+        found = true;
+        break;
+      }
+    }
+  }
+  if (!found) {
+    LOG(LS_WARNING) << "Failed to find capturer for id: " << device.id;
+    factory_->DestroyDeviceInfo(info);
+    return false;
+  }
+
+  // Enumerate the supported formats.
+  // TODO(juberti): Find out why this starts/stops the camera...
+  std::vector<VideoFormat> supported;
+  int32_t num_caps = info->NumberOfCapabilities(vcm_id);
+  for (int32_t i = 0; i < num_caps; ++i) {
+    webrtc::VideoCaptureCapability cap;
+    if (info->GetCapability(vcm_id, i, cap) != -1) {
+      VideoFormat format;
+      if (CapabilityToFormat(cap, &format)) {
+        supported.push_back(format);
+      } else {
+        LOG(LS_WARNING) << "Ignoring unsupported WebRTC capture format "
+                        << cap.rawType;
+      }
+    }
+  }
+  factory_->DestroyDeviceInfo(info);
+
+  if (supported.empty()) {
+    LOG(LS_ERROR) << "Failed to find usable formats for id: " << device.id;
+    return false;
+  }
+
+  module_ = factory_->Create(vcm_id);
+  if (!module_) {
+    LOG(LS_ERROR) << "Failed to create capturer for id: " << device.id;
+    return false;
+  }
+
+  // It is safe to change member attributes now.
+  SetId(device.id);
+  SetSupportedFormats(supported);
+
+  return true;
+}
+
+bool WebRtcVideoCapturer::Init(
+    const rtc::scoped_refptr<webrtc::VideoCaptureModule>& module) {
+  RTC_DCHECK(!start_thread_);
+  if (module_) {
+    LOG(LS_ERROR) << "The capturer is already initialized";
+    return false;
+  }
+  if (!module) {
+    LOG(LS_ERROR) << "Invalid VCM supplied";
+    return false;
+  }
+  // TODO(juberti): Set id and formats.
+  module_ = module;
+  return true;
+}
+
+bool WebRtcVideoCapturer::GetBestCaptureFormat(const VideoFormat& desired,
+                                               VideoFormat* best_format) {
+  if (!best_format) {
+    return false;
+  }
+
+  if (!VideoCapturer::GetBestCaptureFormat(desired, best_format)) {
+    // We maybe using a manually injected VCM which doesn't support enum.
+    // Use the desired format as the best format.
+    best_format->width = desired.width;
+    best_format->height = desired.height;
+    best_format->fourcc = FOURCC_I420;
+    best_format->interval = desired.interval;
+    LOG(LS_INFO) << "Failed to find best capture format,"
+                 << " fall back to the requested format "
+                 << best_format->ToString();
+  }
+  return true;
+}
+void WebRtcVideoCapturer::OnSinkWantsChanged(const rtc::VideoSinkWants& wants) {
+  // Can't take lock here as this will cause deadlock with
+  // OnIncomingCapturedFrame. In fact, the whole method, including methods it
+  // calls, can't take lock.
+  RTC_DCHECK(module_);
+
+  if (webrtc::field_trial::FindFullName("WebRTC-CVO").find("Disabled") == 0)
+    return;
+
+  VideoCapturer::OnSinkWantsChanged(wants);
+  bool result = module_->SetApplyRotation(wants.rotation_applied);
+  RTC_CHECK(result);
+
+  return;
+}
+
+CaptureState WebRtcVideoCapturer::Start(const VideoFormat& capture_format) {
+  if (!module_) {
+    LOG(LS_ERROR) << "The capturer has not been initialized";
+    return CS_FAILED;
+  }
+  if (start_thread_) {
+    LOG(LS_ERROR) << "The capturer is already running";
+    RTC_DCHECK(start_thread_->IsCurrent())
+        << "Trying to start capturer on different threads";
+    return CS_FAILED;
+  }
+
+  start_thread_ = rtc::Thread::Current();
+  RTC_DCHECK(!async_invoker_);
+  async_invoker_.reset(new rtc::AsyncInvoker());
+  captured_frames_ = 0;
+
+  SetCaptureFormat(&capture_format);
+
+  webrtc::VideoCaptureCapability cap;
+  if (!FormatToCapability(capture_format, &cap)) {
+    LOG(LS_ERROR) << "Invalid capture format specified";
+    return CS_FAILED;
+  }
+
+  int64_t start = rtc::TimeMillis();
+  module_->RegisterCaptureDataCallback(this);
+  if (module_->StartCapture(cap) != 0) {
+    LOG(LS_ERROR) << "Camera '" << GetId() << "' failed to start";
+    module_->DeRegisterCaptureDataCallback();
+    async_invoker_.reset();
+    SetCaptureFormat(nullptr);
+    start_thread_ = nullptr;
+    return CS_FAILED;
+  }
+
+  LOG(LS_INFO) << "Camera '" << GetId() << "' started with format "
+               << capture_format.ToString() << ", elapsed time "
+               << rtc::TimeSince(start) << " ms";
+
+  SetCaptureState(CS_RUNNING);
+  return CS_STARTING;
+}
+
+void WebRtcVideoCapturer::Stop() {
+  if (!start_thread_) {
+    LOG(LS_ERROR) << "The capturer is already stopped";
+    return;
+  }
+  RTC_DCHECK(start_thread_);
+  RTC_DCHECK(start_thread_->IsCurrent());
+  RTC_DCHECK(async_invoker_);
+  if (IsRunning()) {
+    // The module is responsible for OnIncomingCapturedFrame being called, if
+    // we stop it we will get no further callbacks.
+    module_->StopCapture();
+  }
+  module_->DeRegisterCaptureDataCallback();
+
+  // TODO(juberti): Determine if the VCM exposes any drop stats we can use.
+  double drop_ratio = 0.0;
+  LOG(LS_INFO) << "Camera '" << GetId() << "' stopped after capturing "
+               << captured_frames_ << " frames and dropping "
+               << drop_ratio << "%";
+
+  // Clear any pending async invokes (that OnIncomingCapturedFrame may have
+  // caused).
+  async_invoker_.reset();
+
+  SetCaptureFormat(NULL);
+  start_thread_ = nullptr;
+  SetCaptureState(CS_STOPPED);
+}
+
+bool WebRtcVideoCapturer::IsRunning() {
+  return (module_ != NULL && module_->CaptureStarted());
+}
+
+bool WebRtcVideoCapturer::GetPreferredFourccs(std::vector<uint32_t>* fourccs) {
+  if (!fourccs) {
+    return false;
+  }
+
+  fourccs->clear();
+  for (size_t i = 0; i < arraysize(kSupportedFourCCs); ++i) {
+    fourccs->push_back(kSupportedFourCCs[i].fourcc);
+  }
+  return true;
+}
+
+void WebRtcVideoCapturer::OnFrame(
+    const webrtc::VideoFrame& sample) {
+  // This can only happen between Start() and Stop().
+  RTC_DCHECK(start_thread_);
+  RTC_DCHECK(async_invoker_);
+
+  ++captured_frames_;
+  // Log the size and pixel aspect ratio of the first captured frame.
+  if (1 == captured_frames_) {
+    LOG(LS_INFO) << "Captured frame size "
+                 << sample.width() << "x" << sample.height()
+                 << ". Expected format " << GetCaptureFormat()->ToString();
+  }
+
+  VideoCapturer::OnFrame(sample, sample.width(), sample.height());
+}
+
+}  // namespace cricket