--- conflicted
+++ resolved
@@ -54,6 +54,17 @@
   return pthread_equal(a, b);
 #endif
 }
+
+#if defined(WEBRTC_WIN)
+void SetCurrentThreadNameHelper(THREADNAME_INFO threadname_info) {
+  __try {
+    ::RaiseException(0x406D1388, 0, sizeof(threadname_info) / sizeof(DWORD),
+      reinterpret_cast<ULONG_PTR*>(&threadname_info));
+  }
+  __except (EXCEPTION_EXECUTE_HANDLER) {
+  }
+}
+#endif  // WEBRTC_WIN
 
 void SetCurrentThreadName(const char* name) {
 #if defined(WEBRTC_WIN)
@@ -70,17 +81,6 @@
 #endif
 }
 
-#if defined(WEBRTC_WIN)
-void SetCurrentThreadNameHelper(THREADNAME_INFO threadname_info) {
-  __try {
-    ::RaiseException(0x406D1388, 0, sizeof(threadname_info) / sizeof(DWORD),
-      reinterpret_cast<ULONG_PTR*>(&threadname_info));
-  }
-  __except (EXCEPTION_EXECUTE_HANDLER) {
-  }
-}
-#endif  // WEBRTC_WIN
-
 namespace {
 #if defined(WEBRTC_WIN)
 void CALLBACK RaiseFlag(ULONG_PTR param) {
@@ -180,16 +180,12 @@
 #if defined(WEBRTC_WIN)
 #if defined(WINRT)
   stop_ = true;
-#else
+#else // WINRT
   // Set stop_ to |true| on the worker thread.
-<<<<<<< HEAD
-  QueueUserAPC(&RaiseFlag, thread_, reinterpret_cast<ULONG_PTR>(&stop_));
-#endif
-=======
   bool queued = QueueAPC(&RaiseFlag, reinterpret_cast<ULONG_PTR>(&stop_));
   // Queuing the APC can fail if the thread is being terminated.
   RTC_CHECK(queued || GetLastError() == ERROR_GEN_FAILURE);
->>>>>>> d52bef7d
+#endif // WINRT
   WaitForSingleObject(thread_, INFINITE);
   CloseHandle(thread_);
   thread_ = nullptr;
