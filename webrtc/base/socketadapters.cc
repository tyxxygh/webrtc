--- conflicted
+++ resolved
@@ -16,9 +16,7 @@
 #include <errno.h>
 
 #if defined(WEBRTC_WIN)
-#ifndef WIN32_LEAN_AND_MEAN
 #define WIN32_LEAN_AND_MEAN
-#endif //ndef WIN32_LEAN_AND_MEAN
 #include <windows.h>
 #include <winsock2.h>
 #include <ws2tcpip.h>
@@ -36,13 +34,6 @@
 #include "webrtc/base/stringencode.h"
 #include "webrtc/base/stringutils.h"
 
-<<<<<<< HEAD
-#if defined(WEBRTC_WIN) && !defined(WINRT)
-#include "webrtc/base/sec_buffer.h"
-#endif  // WEBRTC_WIN
-
-=======
->>>>>>> 6c9caaad
 namespace rtc {
 
 BufferedReadAdapter::BufferedReadAdapter(AsyncSocket* socket, size_t size)
@@ -423,9 +414,9 @@
           );
         //std::string msg("Please report the following information to foo@bar.com:\r\nUnknown methods: ");
         msg.append(unknown_mechanisms_);
-#if defined(WEBRTC_WIN) && !defined(WINRT)
+#if defined(WEBRTC_WIN)
         MessageBoxA(0, msg.c_str(), "Oops!", MB_OK);
-#endif // #defined(WEBRTC_WIN) && !defined(WINRT)
+#endif
 #if defined(WEBRTC_POSIX)
         // TODO: Raise a signal so the UI can be separated.
         LOG(LS_ERROR) << "Oops!\n\n" << msg;
