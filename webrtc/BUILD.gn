--- conflicted
+++ resolved
@@ -348,70 +348,6 @@
   }
 }
 
-<<<<<<< HEAD
-group("winrt_tests") {
-  deps = [
-    "//webrtc/build/WinRT_gyp/UnitTests/gtest_runner",
-  ]
-}
-
-if (rtc_enable_protobuf) {
-  proto_library("rtc_event_log_proto") {
-    sources = [
-      "call/rtc_event_log.proto",
-    ]
-    proto_out_dir = "webrtc/call"
-  }
-}
-
-rtc_source_set("rtc_event_log") {
-  sources = [
-    "call/rtc_event_log.cc",
-    "call/rtc_event_log.h",
-    "call/rtc_event_log_helper_thread.cc",
-    "call/rtc_event_log_helper_thread.h",
-  ]
-
-  defines = []
-
-  deps = [
-    ":webrtc_common",
-    "modules/rtp_rtcp",
-  ]
-
-  if (rtc_enable_protobuf) {
-    defines += [ "ENABLE_RTC_EVENT_LOG" ]
-    deps += [ ":rtc_event_log_proto" ]
-  }
-  if (is_clang && !is_nacl) {
-    # Suppress warnings from Chrome's Clang plugins.
-    # See http://code.google.com/p/webrtc/issues/detail?id=163 for details.
-    suppressed_configs += [ "//build/config/clang:find_bad_constructs" ]
-  }
-}
-
-if (rtc_enable_protobuf) {
-  rtc_source_set("rtc_event_log_parser") {
-    sources = [
-      "call/rtc_event_log_parser.cc",
-      "call/rtc_event_log_parser.h",
-    ]
-
-    public_deps = [
-      ":rtc_event_log_proto",
-      ":webrtc_common",
-    ]
-
-    if (is_clang && !is_nacl) {
-      # Suppress warnings from Chrome's Clang plugins.
-      # See http://code.google.com/p/webrtc/issues/detail?id=163 for details.
-      suppressed_configs += [ "//build/config/clang:find_bad_constructs" ]
-    }
-  }
-}
-
-=======
->>>>>>> 6c9caaad
 if (use_libfuzzer || use_drfuzz || use_afl) {
   # This target is only here for gn to discover fuzzer build targets under
   # webrtc/test/fuzzers/.
