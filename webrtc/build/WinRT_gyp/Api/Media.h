--- conflicted
+++ resolved
@@ -15,8 +15,10 @@
 #include "webrtc/api/peerconnectioninterface.h"
 #include "webrtc/api/mediastreaminterface.h"
 #include "webrtc/api/mediaconstraintsinterface.h"
+#include "webrtc/base/scoped_ptr.h"
 #include "GlobalObserver.h"
-#include "webrtc/media/base/device.h"
+#include "webrtc/media/devices/devicemanager.h"
+#include "webrtc/media/devices/winrtdevicemanager.h"
 #include "webrtc/modules/audio_device/include/audio_device.h"
 #include "Delegates.h"
 
@@ -28,543 +30,6 @@
 using Windows::Devices::Enumeration::DeviceInformation;
 using Windows::Devices::Enumeration::DeviceInformationUpdate;
 
-<<<<<<< HEAD
-namespace webrtc_winrt_api {
-
-  /// <summary>
-  /// An IMediaStreamTrack object represents media of a single type that
-  /// originates from one media source, e.g. video produced by a web camera.
-  /// </summary>
-  /// <remarks>
-  /// http://www.w3.org/TR/mediacapture-streams
-  /// </remarks>
-  public interface class IMediaStreamTrack {
-    /// <summary>
-    /// Gets a description of the type of media, e.g., "audio" or "video".
-    /// </summary>
-    property String^ Kind { String^ get(); }
-
-    /// <summary>
-    /// Gets an identifier of the media track.
-    /// </summary>
-    property String^ Id { String^ get(); }
-
-    /// <summary>
-    /// Get and sets the availibility of the media.
-    /// </summary>
-    property bool Enabled { bool get(); void set(bool value); }
-
-    /// <summary>
-    /// Stop the media track.
-    /// </summary>
-    void Stop();
-  };
-
-  /// <summary>
-  /// Represents video media that originates from one video source.
-  /// </summary>
-  /// <seealso cref="IMediaStreamTrack"/>
-  public ref class MediaVideoTrack sealed : public IMediaStreamTrack {
-  internal:
-    MediaVideoTrack(rtc::scoped_refptr<webrtc::VideoTrackInterface> impl);
-    rtc::scoped_refptr<webrtc::VideoTrackInterface> GetImpl() {
-      return _impl;
-    }
-  public:
-    virtual ~MediaVideoTrack();
-    /// <summary>
-    /// Gets a description of the type of media, e.g., "audio" or "video".
-    /// </summary>
-    virtual property String^ Kind { String^ get(); }
-    /// <summary>
-    /// Gets an identifier of the media track.
-    /// </summary>
-    virtual property String^ Id { String^ get(); }
-    /// <summary>
-    /// Get and sets the availibility of the media.
-    /// </summary>
-    virtual property bool Enabled { bool get(); void set(bool value); }
-    /// <summary>
-    /// Determines or set whether the media track is paused.
-    /// </summary>
-    property bool Suspended { bool get(); void set(bool value); }
-    /// <summary>
-    /// Stops the media and releases associated resources.
-    /// </summary>
-    virtual void Stop();
-  internal:
-    void SetRenderer(webrtc::VideoRendererInterface* renderer);
-    void UnsetRenderer(webrtc::VideoRendererInterface* renderer);
-  private:
-    rtc::scoped_refptr<webrtc::VideoTrackInterface> _impl;
-  };
-
-  /// <summary>
-  /// Represents audio media that originates from one audio source.
-  /// </summary>
-  /// <seealso cref="IMediaStreamTrack"/>
-  public ref class MediaAudioTrack sealed : public IMediaStreamTrack {
-  internal:
-    MediaAudioTrack(rtc::scoped_refptr<webrtc::AudioTrackInterface> impl);
-    rtc::scoped_refptr<webrtc::AudioTrackInterface> GetImpl() {
-      return _impl;
-    }
-  public:
-    /// <summary>
-    /// Gets a description of the type of media, e.g., "audio" or "video".
-    /// </summary>
-    virtual property String^ Kind { String^ get(); }
-    /// <summary>
-    /// Gets an identifier of the media track.
-    /// </summary>
-    virtual property String^ Id { String^ get(); }
-    /// <summary>
-    /// Get and sets the availibility of the media.
-    /// </summary>
-    virtual property bool Enabled { bool get(); void set(bool value); }
-    /// <summary>
-    /// Stops the media and releases associated resources.
-    /// </summary>
-    virtual void Stop();
-  private:
-    rtc::scoped_refptr<webrtc::AudioTrackInterface> _impl;
-  };
-
-  /// <summary>
-  /// A MediaStream is used to group several <see cref="IMediaStreamTrack"/>
-  /// objects into one unit that can be recorded or rendered in a media
-  /// element. Each MediaStream can contain zero or more
-  ///  <see cref="IMediaStreamTrack"/> objects.
-  /// </summary>
-  /// <remarks>
-  /// http://www.w3.org/TR/mediacapture-streams/
-  /// </remarks>
-  public ref class MediaStream sealed {
-  internal:
-
-    /// <summary>
-    /// Composes a new stream.
-    /// </summary>
-    /// <param name="impl"></param>
-    MediaStream(rtc::scoped_refptr<webrtc::MediaStreamInterface> impl);
-
-    rtc::scoped_refptr<webrtc::MediaStreamInterface> GetImpl();
-  public:
-    /// <summary>
-    /// Returns a Vector that represents a snapshot of all the
-    /// <see cref="IMediaStreamTrack"/> objects
-    /// in this stream's track set whose kind is equal to "audio".
-    /// </summary>
-    /// <returns>A Vector of <see cref="IMediaStreamTrack"/>
-    /// objects representing the audio tracks in this stream</returns>
-    IVector<MediaAudioTrack^>^ GetAudioTracks();
-
-    /// <summary>
-    /// Returns a Vector that represents a snapshot of all the
-    /// <see cref="IMediaStreamTrack"/> objects
-    /// in this stream's track set whose kind is equal to "video".
-    /// </summary>
-    /// <returns>A Vector of <see cref="IMediaStreamTrack"/> objects
-    /// representing the video tracks in this stream</returns>
-    IVector<MediaVideoTrack^>^ GetVideoTracks();
-
-    /// <summary>
-    /// Returns a Vector that represents a snapshot of all the
-    /// <see cref="IMediaStreamTrack"/> objects
-    /// in this stream's track set, regardless of kind.
-    /// </summary>
-    /// <returns>A Vector of <see cref="IMediaStreamTrack"/> objects
-    /// representing all the tracks in this stream.</returns>
-    /// <seealso cref="GetAudioTracks"/>
-    /// <seealso cref="GetVideoTracks"/>
-    IVector<IMediaStreamTrack^>^ GetTracks();
-
-    /// <summary>
-    /// Return either a <see cref="IMediaStreamTrack"/> object from
-    /// this stream's track set whose id is
-    /// equal to trackId, or nullptr, if no such track exists.
-    /// </summary>
-    /// <param name="trackId">The identifier of the track to return</param>
-    /// <returns>A <see cref="IMediaStreamTrack"/> object from this stream's
-    /// track set whose id is
-    /// equal to trackId, or nullptr, if no such track exists.</returns>
-    IMediaStreamTrack^ GetTrackById(String^ trackId);
-
-    /// <summary>
-    /// Adds the given <see cref="IMediaStreamTrack"/> to this
-    /// <see cref="MediaStream"/>.
-    /// </summary>
-    /// <param name="track">Track to be added to the
-    /// <see cref="MediaStream"/></param>
-    void AddTrack(IMediaStreamTrack^ track);
-
-    /// <summary>
-    /// Removes the given <see cref="IMediaStreamTrack"/> from this
-    /// <see cref="MediaStream"/>.
-    /// </summary>
-    /// <param name="track">Track to be removed from the
-    /// <see cref="MediaStream"/></param>
-    void RemoveTrack(IMediaStreamTrack^ track);
-
-    /// <summary>
-    /// Gets an identifier of the media stream.
-    /// </summary>
-    property String^ Id { String^ get();}
-
-    /// <summary>
-    /// Stops and releases resources of all tracks within this stream.
-    /// </summary>
-    void Stop();
-
-    /// <summary>
-    /// This attribute is true if the <see cref="MediaStream"/> has at least
-    /// one <see cref="IMediaStreamTrack"/>
-    /// that has not ended, and false otherwise.
-    /// </summary>
-    property bool Active { bool get(); }
-  private:
-    ~MediaStream();
-    rtc::scoped_refptr<webrtc::MediaStreamInterface> _impl;
-  };
-
-  /// <summary>
-  /// Represents video camera capture capabilities.
-  /// </summary>
-  public ref class CaptureCapability sealed {
-  public:
-    /// <summary>
-    /// CaptureCapability constructor.
-    /// </summary>
-    /// <param name="width">Sets the width in pixels of a capability on the video capture device.</param>
-    /// <param name="height">Sets the height in pixesl of a capability on the video capture device.</param>
-    /// <param name="fps">Set the frames per second of a capability on the video capture device.</param>
-    /// <param name="pixelAspect">Sets the shape of a pixel. Some codecs, such as H.264, support
-    /// non-square pixels. Codecs that support only square pixes, such as VPx, will force a 1:1 ratio.</param>
-    CaptureCapability(unsigned int width, unsigned int height,
-      unsigned int fps,
-      Windows::Media::MediaProperties::MediaRatio^ pixelAspect) {
-      _width = width;
-      _height = height;
-      _fps = fps;
-      _pixelAspectRatio = pixelAspect;
-      wchar_t resolutionDesc[64];
-      swprintf_s(resolutionDesc, 64, L"%u x %u",
-        _width, _height);
-      _resolutionDescription = ref new String(resolutionDesc);
-      wchar_t fpsDesc[64];
-      swprintf_s(fpsDesc, 64, L"%u fps", _fps);
-      _fpsDescription = ref new String(fpsDesc);
-      wchar_t desc[128];
-      swprintf_s(desc, 128, L"%s %s", resolutionDesc, fpsDesc);
-      _description = ref new String(desc);
-    }
-    /// <summary>
-    /// Gets the width in pixes of a video capture device capibility.
-    /// </summary>
-    property unsigned int Width {
-      unsigned int get() {
-        return _width;
-      }
-    }
-    /// <summary>
-    /// Gets the height in pixes of a video capture device capibility.
-    /// </summary>
-    property unsigned int Height {
-      unsigned int get() {
-        return _height;
-      }
-    }
-    /// <summary>
-    /// Gets the frame rate in frames per second of a video capture device capibility.
-    /// </summary>
-    property unsigned int FrameRate {
-      unsigned int get() {
-        return _fps;
-      }
-    }
-    /// <summary>
-    /// Get the aspect ratio of the pixels of a video capture device capibility.
-    /// </summary>
-    property Windows::Media::MediaProperties::MediaRatio^ PixelAspectRatio {
-      Windows::Media::MediaProperties::MediaRatio^ get() {
-        return _pixelAspectRatio;
-      }
-    }
-    /// <summary>
-    /// Get a displayable string describing all the features of a
-    /// video capture device capability. Displays resolution, frame rate,
-    /// and pixel aspect ratio.
-    /// </summary>
-    property String^ FullDescription {
-      String^ get() {
-        return _description;
-      }
-    }
-    /// <summary>
-    /// Get a displayable string describing the resolution of a
-    /// video capture device capability.
-    /// </summary>
-    property String^ ResolutionDescription {
-      String^ get() {
-        return _resolutionDescription;
-      }
-    }
-    /// <summary>
-    /// Get a displayable string describing the frame rate in
-    // frames per second of a video capture device capability.
-    /// </summary>
-    property String^ FrameRateDescription {
-      String^ get() {
-        return _fpsDescription;
-      }
-    }
-  private:
-    unsigned int _width;
-    unsigned int _height;
-    unsigned int _fps;
-    Windows::Media::MediaProperties::MediaRatio^ _pixelAspectRatio;
-    String^ _resolutionDescription;
-    String^ _fpsDescription;
-    String^ _description;
-  };
-
-  /// <summary>
-  /// Represents a local media device, such as a microphone or a camera.
-  /// </summary>
-  public ref class MediaDevice sealed {
-  private:
-    String^ _id;
-    String^ _name;
-    Windows::Devices::Enumeration::EnclosureLocation^ _location;
-  public:
-    MediaDevice(String^ id, String^ name) {
-      _id = id;
-      _name = name;
-      _location = nullptr;
-    }
-    MediaDevice(String^ id, String^ name, Windows::Devices::Enumeration::EnclosureLocation^ location) {
-      _id = id;
-      _name = name;
-      _location = location;
-    }
-    /// <summary>
-    /// Gets or sets an identifier of the media device.
-    /// This value defaults to a unique OS assigned identifier of the media device.
-    /// </summary>
-    property String^ Id {
-      String^ get() {
-        return _id;
-      }
-      void set(String^ value) {
-        _id = value;
-      }
-    }
-
-    /// <summary>
-    /// Get or sets a displayable name that describes the media device.
-    /// </summary>
-    property String^ Name {
-      String^ get() {
-        return _name;
-      }
-      void set(String^ value) {
-        _name = value;
-      }
-    }
-
-    /// <summary>
-    /// Get the location of the media device.
-    /// </summary>
-    property Windows::Devices::Enumeration::EnclosureLocation^ Location {
-      Windows::Devices::Enumeration::EnclosureLocation^ get() {
-        return _location;
-      }
-    }
-
-    /// <summary>
-    /// Retrieves video capabilities for a given device.
-    /// </summary>
-    /// <returns>This is an asynchronous method. The result is a vector of the
-    /// capabilities supported by the video device.</returns>
-    IAsyncOperation<IVector<CaptureCapability^>^>^
-      GetVideoCaptureCapabilities();
-  };
-
-  /// <summary>
-  /// Allows defining constraints to exclude media types from a
-  /// <see cref="MediaStream"/>.
-  /// </summary>
-  public ref class RTCMediaStreamConstraints sealed {
-  public:
-    /// <summary>
-    /// Set or gets the availability of audio.
-    /// </summary>
-    property bool audioEnabled;
-    /// <summary>
-    /// Sets or gets the availability of video.
-    /// </summary>
-    property bool videoEnabled;
-  };
-
-  /// <summary>
-  /// Defines methods for accessing local media devices, like microphones
-  /// and video cameras, and creating multimedia streams.
-  /// </summary>
-  /// <remarks>
-  /// http://www.w3.org/TR/mediacapture-streams
-  /// </remarks>
-  public ref class Media sealed {
-  public:
-    static Media^ CreateMedia();
-
-    virtual ~Media();
-
-    /// <summary>
-    /// In order for this method to complete successfully, the user must have
-    /// allowed the application permissions to use the devices for the
-    /// requested media types (microphone for audio, webcam for video).
-    /// Creates a <see cref="MediaStream"/> with both audio and video tracks,
-    /// unless the <paramref name="mediaStreamConstraints"/>
-    /// is set to exclude either media type.
-    /// </summary>
-    /// <param name="mediaStreamConstraints">Controls whether video/audio
-    /// tracks are included.</param>
-    /// <returns>
-    /// This is an asynchronous method. The result upon completion is a
-    /// <see cref="MediaStream"/> including
-    /// audio and/or video tracks, as requested by the
-    /// <paramref name="mediaStreamConstraints"/> parameter.
-    /// </returns>
-
-    IAsyncOperation<MediaStream^>^ GetUserMedia(
-      RTCMediaStreamConstraints^ mediaStreamConstraints);
-
-    /// <summary>
-    /// Creates an <see cref="IMediaSource"/> for a video track, with a given
-    /// identifier to be used for notifications on media changes.
-    /// </summary>
-    /// <param name="track">Video track to create a <see cref="IMediaSource"/>
-    /// from</param>
-    /// <param name="id">Identifier that can be used by applications for
-    /// distinguishing between <see cref="MediaStream"/>s
-    /// when receiving media change event notifications.
-    /// </param>
-    /// <returns>A media source.</returns>
-    IMediaSource^ CreateMediaStreamSource(
-      MediaVideoTrack^ track, uint32 framerate, String^ id);
-
-    /// <summary>
-    /// Creates an <see cref="IMediaSource"/> for a video track, with a given
-    /// frame rate and identifier to be used for notifications on media
-    /// changes.
-    /// </summary>
-    /// <param name="track">Video track to create a <see cref="IMediaSource"/>
-    /// from</param>
-    /// <param name="framerate">Target frame rate</param>
-    /// <param name="id">Identifier that can be used by applications for
-    /// distinguishing between <see cref="MediaStream"/>s
-    /// when receiving media change event notifications.
-    /// </param>
-    /// <returns>A media source.</returns>
-    IMediaSource^ CreateMediaSource(
-      MediaVideoTrack^ track, String^ id);
-
-    /// <summary>
-    /// Retrieves system devices that can be used for audio capturing.
-    /// (microphones).
-    /// </summary>
-    /// <returns>Vector of system devices that can be used for audio capturing
-    /// (microphones).</returns>
-    IVector<MediaDevice^>^ GetAudioCaptureDevices();
-
-    /// <summary>
-    /// Retrieves system devices that can be used for audio playout (speakers).
-    /// </summary>
-    /// <returns>Vector of system devices that can be used for audio playout
-    /// (speakers).</returns>
-    IVector<MediaDevice^>^ GetAudioPlayoutDevices();
-
-    /// <summary>
-    /// Retrieves system devices that can be used for video capturing (webcams).
-    /// </summary>
-    /// <returns>Vector of system devices that can be used for video capturing
-    /// (webcams).</returns>
-    IVector<MediaDevice^>^ GetVideoCaptureDevices();
-
-    /// <summary>
-    /// Allows switching between webcams.
-    /// </summary>
-    /// <param name="device">Webcam to be used for video capturing.</param>
-    void SelectVideoDevice(MediaDevice^ device);
-
-    /// <summary>
-    /// Allows switching between microphones.
-    /// </summary>
-    /// <param name="device">Microphone to be used for audio capturing.If null,
-    /// default audio recording device will be used</param>
-    /// <returns>True if the operation succeeded.</returns>
-    bool SelectAudioCaptureDevice(MediaDevice^ device);
-
-    /// <summary>
-    /// Allows switching between audio playout devices (speakers).
-    /// </summary>
-    /// <param name="device">Device to be used for audio playback. If null,
-    /// default audio playout device will be used.</param>
-    /// <returns>True if the operation succeeded.</returns>
-    bool SelectAudioPlayoutDevice(MediaDevice^ device);
-
-    /// <summary>
-    /// App suspending event handler.
-    /// </summary>
-    static void OnAppSuspending();
-
-    /// <summary>
-    /// Set display orientation, used to rotate captured video in case the
-    /// capturer is attached to the enclosure.
-    /// This method should be called only if WebRTC::Initialize was called with
-    /// null core dispatcher, otherwise, the display orientation detection is
-    /// performed internally.
-    /// </summary>
-    static void SetDisplayOrientation(Windows::Graphics::Display::DisplayOrientations
-      display_orientation);
-
-    /// <summary>
-    /// Fired when audio or video device configuration changed.
-    /// </summary>
-    event MediaDevicesChanged^ OnMediaDevicesChanged;
-
-  private:
-    Media();
-
-    void SubscribeToMediaDeviceChanges();
-    void UnsubscribeFromMediaDeviceChanges();
-
-    void OnMediaDeviceAdded(DeviceWatcher^ sender,
-                            DeviceInformation^ args);
-    void OnMediaDeviceRemoved(DeviceWatcher^ sender,
-                              DeviceInformationUpdate^ args);
-    static int GetAudioPlayoutDeviceIndex(webrtc::VoEHardware* voeHardware, 
-                                          const std::string& name,
-                                          const std::string& id);
-    static int GetAudioCaptureDeviceIndex(webrtc::VoEHardware* voeHardware,
-                                           const std::string& name,
-                                           const std::string& id);
-
-    std::unique_ptr<cricket::DeviceManagerInterface> _dev_manager;
-    cricket::Device _selectedVideoDevice;
-    cricket::Device _selectedAudioCapturerDevice;
-    cricket::Device _selectedAudioPlayoutDevice;
-
-    DeviceWatcher^ _videoCaptureWatcher;
-    DeviceWatcher^ _audioCaptureWatcher;
-    DeviceWatcher^ _audioPlayoutWatcher;
-    bool _videoCaptureDeviceChanged;
-    bool _audioCaptureDeviceChanged;
-    bool _audioPlayoutDeviceChanged;
-  };
-
-}  // namespace webrtc_winrt_api
-=======
 namespace Org {
 	namespace WebRtc {
 
@@ -1101,6 +566,5 @@
 		};
 	}
 }  // namespace Org.WebRtc
->>>>>>> da33fe69
 
 #endif  // WEBRTC_BUILD_WINRT_GYP_API_MEDIA_H_