/*
 *  Copyright (c) 2012 The WebRTC project authors. All Rights Reserved.
 *
 *  Use of this source code is governed by a BSD-style license
 *  that can be found in the LICENSE file in the root of the source
 *  tree. An additional intellectual property rights grant can be found
 *  in the file PATENTS.  All contributing project authors may
 *  be found in the AUTHORS file in the root of the source tree.
 */

#include "webrtc/common_video/include/incoming_video_stream.h"

#include <memory>

#include "webrtc/base/timeutils.h"
#include "webrtc/common_video/video_render_frames.h"
#include "webrtc/system_wrappers/include/critical_section_wrapper.h"
#include "webrtc/system_wrappers/include/event_wrapper.h"

namespace webrtc {
namespace {
const char kIncomingQueueName[] = "IncomingVideoStream";
}

// Capture by moving (std::move) into a lambda isn't possible in C++11
// (supported in C++14). This class provides the functionality of what would be
// something like (inside OnFrame):
// VideoFrame frame(video_frame);
// incoming_render_queue_.PostTask([this, frame = std::move(frame)](){
//   if (render_buffers_.AddFrame(std::move(frame)) == 1)
//     Dequeue();
// });
class IncomingVideoStream::NewFrameTask : public rtc::QueuedTask {
 public:
  NewFrameTask(IncomingVideoStream* stream, VideoFrame frame)
      : stream_(stream), frame_(std::move(frame)) {}

 private:
  bool Run() override {
    RTC_DCHECK(rtc::TaskQueue::IsCurrent(kIncomingQueueName));
    if (stream_->render_buffers_.AddFrame(std::move(frame_)) == 1)
      stream_->Dequeue();
    return true;
  }

  IncomingVideoStream* stream_;
  VideoFrame frame_;
};

IncomingVideoStream::IncomingVideoStream(
    int32_t delay_ms,
    rtc::VideoSinkInterface<VideoFrame>* callback)
    : render_buffers_(delay_ms),
      callback_(callback),
      incoming_render_queue_(kIncomingQueueName,
                             rtc::TaskQueue::Priority::HIGH) {}

IncomingVideoStream::~IncomingVideoStream() {
  RTC_DCHECK(main_thread_checker_.CalledOnValidThread());
}

void IncomingVideoStream::OnFrame(const VideoFrame& video_frame) {
  RTC_CHECK_RUNS_SERIALIZED(&decoder_race_checker_);
  RTC_DCHECK(!incoming_render_queue_.IsCurrent());
  incoming_render_queue_.PostTask(
      std::unique_ptr<rtc::QueuedTask>(new NewFrameTask(this, video_frame)));
}

<<<<<<< HEAD
bool IncomingVideoStream::IncomingVideoStreamProcess() {
  RTC_DCHECK_RUN_ON(&render_thread_checker_);

  if (kEventError != deliver_buffer_event_->Wait(kEventMaxWaitTimeMs)) {
    // Get a new frame to render and the time for the frame after this one.
    rtc::Optional<VideoFrame> frame_to_render;
    uint32_t wait_time;
    {
      rtc::CritScope cs(&buffer_critsect_);
      if (!render_buffers_.get()) {
        // Terminating
        return false;
      }
      frame_to_render = render_buffers_->FrameToRender();
      wait_time = render_buffers_->TimeToNextFrameRelease();
    }

    // Set timer for next frame to render.
    if (wait_time > kEventMaxWaitTimeMs) {
      wait_time = kEventMaxWaitTimeMs;
    }

    if (wait_time < 0) {
      wait_time = 1;
    }

    deliver_buffer_event_->StartTimer(false, wait_time);
=======
void IncomingVideoStream::Dequeue() {
  RTC_DCHECK(incoming_render_queue_.IsCurrent());
  rtc::Optional<VideoFrame> frame_to_render = render_buffers_.FrameToRender();
  if (frame_to_render)
    callback_->OnFrame(*frame_to_render);
>>>>>>> 6c9caaad

  if (render_buffers_.HasPendingFrames()) {
    uint32_t wait_time = render_buffers_.TimeToNextFrameRelease();
    incoming_render_queue_.PostDelayedTask([this]() { Dequeue(); }, wait_time);
  }
}

}  // namespace webrtc<|MERGE_RESOLUTION|>--- conflicted
+++ resolved
@@ -66,41 +66,11 @@
       std::unique_ptr<rtc::QueuedTask>(new NewFrameTask(this, video_frame)));
 }
 
-<<<<<<< HEAD
-bool IncomingVideoStream::IncomingVideoStreamProcess() {
-  RTC_DCHECK_RUN_ON(&render_thread_checker_);
-
-  if (kEventError != deliver_buffer_event_->Wait(kEventMaxWaitTimeMs)) {
-    // Get a new frame to render and the time for the frame after this one.
-    rtc::Optional<VideoFrame> frame_to_render;
-    uint32_t wait_time;
-    {
-      rtc::CritScope cs(&buffer_critsect_);
-      if (!render_buffers_.get()) {
-        // Terminating
-        return false;
-      }
-      frame_to_render = render_buffers_->FrameToRender();
-      wait_time = render_buffers_->TimeToNextFrameRelease();
-    }
-
-    // Set timer for next frame to render.
-    if (wait_time > kEventMaxWaitTimeMs) {
-      wait_time = kEventMaxWaitTimeMs;
-    }
-
-    if (wait_time < 0) {
-      wait_time = 1;
-    }
-
-    deliver_buffer_event_->StartTimer(false, wait_time);
-=======
 void IncomingVideoStream::Dequeue() {
   RTC_DCHECK(incoming_render_queue_.IsCurrent());
   rtc::Optional<VideoFrame> frame_to_render = render_buffers_.FrameToRender();
   if (frame_to_render)
     callback_->OnFrame(*frame_to_render);
->>>>>>> 6c9caaad
 
   if (render_buffers_.HasPendingFrames()) {
     uint32_t wait_time = render_buffers_.TimeToNextFrameRelease();
