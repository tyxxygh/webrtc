--- conflicted
+++ resolved
@@ -11,61 +11,8 @@
 #ifndef WEBRTC_API_VIDEOTRACKSOURCE_H_
 #define WEBRTC_API_VIDEOTRACKSOURCE_H_
 
-<<<<<<< HEAD
-#include "webrtc/api/mediastreaminterface.h"
-#include "webrtc/api/notifier.h"
-#include "webrtc/base/thread_checker.h"
-#include "webrtc/media/base/mediachannel.h"
-#include "webrtc/media/base/videosinkinterface.h"
-
-// VideoTrackSource implements VideoTrackSourceInterface.
-namespace webrtc {
-
-class VideoTrackSource : public Notifier<VideoTrackSourceInterface> {
- public:
-  VideoTrackSource(rtc::VideoSourceInterface<cricket::VideoFrame>* source,
-                   bool remote);
-  void SetState(SourceState new_state);
-  // OnSourceDestroyed clears this instance pointer to |source_|. It is useful
-  // when the underlying rtc::VideoSourceInterface is destroyed before the
-  // reference counted VideoTrackSource.
-  void OnSourceDestroyed();
-
-  SourceState state() const override { return state_; }
-  bool remote() const override { return remote_; }
-
-  bool is_screencast() const override { return false; }
-  rtc::Optional<bool> needs_denoising() const override {
-    return rtc::Optional<bool>(); }
-
-  bool GetStats(Stats* stats) override { return false; }
-
-  // Suspend/Resume flow default behavior
-  bool Suspend() override { return false; }
-  bool Resume() override { return false; }
-  bool IsSuspended() override { return false; }
-
-  void SetIsH264Source(bool is_h264_source) override;
-  bool IsH264Source() override;
-
-  void AddOrUpdateSink(rtc::VideoSinkInterface<cricket::VideoFrame>* sink,
-                       const rtc::VideoSinkWants& wants) override;
-  void RemoveSink(rtc::VideoSinkInterface<cricket::VideoFrame>* sink) override;
-
- private:
-  rtc::ThreadChecker worker_thread_checker_;
-  rtc::VideoSourceInterface<cricket::VideoFrame>* source_;
-  cricket::VideoOptions options_;
-  SourceState state_;
-  const bool remote_;
-  bool is_h264_source_;
-};
-
-}  // namespace webrtc
-=======
 // Including this file is deprecated. It is no longer part of the public API.
 // This only includes the file in its new location for backwards compatibility.
 #include "webrtc/pc/videotracksource.h"
->>>>>>> 6c9caaad
 
 #endif  //  WEBRTC_API_VIDEOTRACKSOURCE_H_