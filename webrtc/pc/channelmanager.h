--- conflicted
+++ resolved
@@ -134,36 +134,10 @@
   // Starts/stops the local microphone and enables polling of the input level.
   bool capturing() const { return capturing_; }
 
-<<<<<<< HEAD
-  // Gets capturer's supported formats in a thread safe manner
-  std::vector<cricket::VideoFormat> GetSupportedFormats(
-      VideoCapturer* capturer) const;
-  // The following are done in the new "CaptureManager" style that
-  // all local video capturers, processors, and managers should move to.
-  // TODO(pthatcher): Make methods nicer by having start return a handle that
-  // can be used for stop and restart, rather than needing to pass around
-  // formats a a pseudo-handle.
-  bool StartVideoCapture(VideoCapturer* video_capturer,
-                         const VideoFormat& video_format);
-  bool StopVideoCapture(VideoCapturer* video_capturer,
-                        const VideoFormat& video_format);
-  bool RestartVideoCapture(VideoCapturer* video_capturer,
-                           const VideoFormat& previous_format,
-                           const VideoFormat& desired_format,
-                           CaptureManager::RestartOptions options);
-
   bool SuspendVideoCapture(VideoCapturer* video_capturer);
   bool ResumeVideoCapture(VideoCapturer* video_capturer);
   bool IsSuspended(VideoCapturer* video_capturer);
 
-  virtual void AddVideoSink(VideoCapturer* video_capturer,
-                            rtc::VideoSinkInterface<VideoFrame>* sink);
-  virtual void RemoveVideoSink(VideoCapturer* video_capturer,
-                               rtc::VideoSinkInterface<VideoFrame>* sink);
-  bool IsScreencastRunning() const;
-
-=======
->>>>>>> d52bef7d
   // The operations below occur on the main thread.
 
   // Starts AEC dump using existing file, with a specified maximum file size in
