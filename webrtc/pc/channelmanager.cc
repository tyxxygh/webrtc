/*
 *  Copyright 2004 The WebRTC project authors. All Rights Reserved.
 *
 *  Use of this source code is governed by a BSD-style license
 *  that can be found in the LICENSE file in the root of the source
 *  tree. An additional intellectual property rights grant can be found
 *  in the file PATENTS.  All contributing project authors may
 *  be found in the AUTHORS file in the root of the source tree.
 */

#include "webrtc/pc/channelmanager.h"

#include <algorithm>

#include "webrtc/api/mediacontroller.h"
#include "webrtc/base/bind.h"
#include "webrtc/base/common.h"
#include "webrtc/base/logging.h"
#include "webrtc/base/stringencode.h"
#include "webrtc/base/stringutils.h"
#include "webrtc/base/trace_event.h"
#include "webrtc/media/base/device.h"
#include "webrtc/media/base/hybriddataengine.h"
#include "webrtc/media/base/rtpdataengine.h"
#ifdef HAVE_SCTP
#include "webrtc/media/sctp/sctpdataengine.h"
#endif
#include "webrtc/pc/srtpfilter.h"

namespace cricket {


using rtc::Bind;

static DataEngineInterface* ConstructDataEngine() {
#ifdef HAVE_SCTP
  return new HybridDataEngine(new RtpDataEngine(), new SctpDataEngine());
#else
  return new RtpDataEngine();
#endif
}

ChannelManager::ChannelManager(MediaEngineInterface* me,
                               DataEngineInterface* dme,
                               rtc::Thread* thread) {
  Construct(me, dme, thread, thread);
}

ChannelManager::ChannelManager(MediaEngineInterface* me,
                               rtc::Thread* worker_thread,
                               rtc::Thread* network_thread) {
  Construct(me, ConstructDataEngine(), worker_thread, network_thread);
}

void ChannelManager::Construct(MediaEngineInterface* me,
                               DataEngineInterface* dme,
                               rtc::Thread* worker_thread,
                               rtc::Thread* network_thread) {
  media_engine_.reset(me);
  data_media_engine_.reset(dme);
  initialized_ = false;
  main_thread_ = rtc::Thread::Current();
  worker_thread_ = worker_thread;
  network_thread_ = network_thread;
  capturing_ = false;
  enable_rtx_ = false;
  crypto_options_ = rtc::CryptoOptions::NoGcm();
}

ChannelManager::~ChannelManager() {
  if (initialized_) {
    Terminate();
    // If srtp is initialized (done by the Channel) then we must call
    // srtp_shutdown to free all crypto kernel lists. But we need to make sure
    // shutdown always called at the end, after channels are destroyed.
    // ChannelManager d'tor is always called last, it's safe place to call
    // shutdown.
    ShutdownSrtp();
  }
  // The media engine needs to be deleted on the worker thread for thread safe
  // destruction,
  worker_thread_->Invoke<void>(
      RTC_FROM_HERE, Bind(&ChannelManager::DestructorDeletes_w, this));
}

bool ChannelManager::SetVideoRtxEnabled(bool enable) {
  // To be safe, this call is only allowed before initialization. Apps like
  // Flute only have a singleton ChannelManager and we don't want this flag to
  // be toggled between calls or when there's concurrent calls. We expect apps
  // to enable this at startup and retain that setting for the lifetime of the
  // app.
  if (!initialized_) {
    enable_rtx_ = enable;
    return true;
  } else {
    LOG(LS_WARNING) << "Cannot toggle rtx after initialization!";
    return false;
  }
}

bool ChannelManager::SetCryptoOptions(
    const rtc::CryptoOptions& crypto_options) {
  return worker_thread_->Invoke<bool>(RTC_FROM_HERE, Bind(
      &ChannelManager::SetCryptoOptions_w, this, crypto_options));
}

bool ChannelManager::SetCryptoOptions_w(
    const rtc::CryptoOptions& crypto_options) {
  if (!video_channels_.empty() || !voice_channels_.empty() ||
      !data_channels_.empty()) {
    LOG(LS_WARNING) << "Not changing crypto options in existing channels.";
  }
  crypto_options_ = crypto_options;
#if defined(ENABLE_EXTERNAL_AUTH)
  if (crypto_options_.enable_gcm_crypto_suites) {
    // TODO(jbauch): Re-enable once https://crbug.com/628400 is resolved.
    crypto_options_.enable_gcm_crypto_suites = false;
    LOG(LS_WARNING) << "GCM ciphers are not supported with " <<
        "ENABLE_EXTERNAL_AUTH and will be disabled.";
  }
#endif
  return true;
}

void ChannelManager::GetSupportedAudioSendCodecs(
    std::vector<AudioCodec>* codecs) const {
  *codecs = media_engine_->audio_send_codecs();
}

void ChannelManager::GetSupportedAudioReceiveCodecs(
    std::vector<AudioCodec>* codecs) const {
  *codecs = media_engine_->audio_recv_codecs();
}

void ChannelManager::GetSupportedAudioRtpHeaderExtensions(
    RtpHeaderExtensions* ext) const {
  *ext = media_engine_->GetAudioCapabilities().header_extensions;
}

void ChannelManager::GetSupportedVideoCodecs(
    std::vector<VideoCodec>* codecs) const {
  codecs->clear();

  std::vector<VideoCodec>::const_iterator it;
  for (it = media_engine_->video_codecs().begin();
      it != media_engine_->video_codecs().end(); ++it) {
    if (!enable_rtx_ && _stricmp(kRtxCodecName, it->name.c_str()) == 0) {
      continue;
    }
    codecs->push_back(*it);
  }
}

void ChannelManager::GetSupportedVideoRtpHeaderExtensions(
    RtpHeaderExtensions* ext) const {
  *ext = media_engine_->GetVideoCapabilities().header_extensions;
}

void ChannelManager::GetSupportedDataCodecs(
    std::vector<DataCodec>* codecs) const {
  *codecs = data_media_engine_->data_codecs();
}

bool ChannelManager::Init() {
  ASSERT(!initialized_);
  if (initialized_) {
    return false;
  }
  RTC_DCHECK(network_thread_);
  RTC_DCHECK(worker_thread_);
  if (!network_thread_->IsCurrent()) {
    // Do not allow invoking calls to other threads on the network thread.
    network_thread_->Invoke<bool>(
        RTC_FROM_HERE,
        rtc::Bind(&rtc::Thread::SetAllowBlockingCalls, network_thread_, false));
  }

  initialized_ = worker_thread_->Invoke<bool>(
      RTC_FROM_HERE, Bind(&ChannelManager::InitMediaEngine_w, this));
  ASSERT(initialized_);
  return initialized_;
}

bool ChannelManager::InitMediaEngine_w() {
  ASSERT(worker_thread_ == rtc::Thread::Current());
  return media_engine_->Init();
}

void ChannelManager::Terminate() {
  ASSERT(initialized_);
  if (!initialized_) {
    return;
  }
  worker_thread_->Invoke<void>(RTC_FROM_HERE,
                               Bind(&ChannelManager::Terminate_w, this));
  initialized_ = false;
}

void ChannelManager::DestructorDeletes_w() {
  ASSERT(worker_thread_ == rtc::Thread::Current());
  media_engine_.reset(NULL);
}

void ChannelManager::Terminate_w() {
  ASSERT(worker_thread_ == rtc::Thread::Current());
  // Need to destroy the voice/video channels
  while (!video_channels_.empty()) {
    DestroyVideoChannel_w(video_channels_.back());
  }
  while (!voice_channels_.empty()) {
    DestroyVoiceChannel_w(voice_channels_.back());
  }
}

VoiceChannel* ChannelManager::CreateVoiceChannel(
    webrtc::MediaControllerInterface* media_controller,
    TransportController* transport_controller,
    const std::string& content_name,
    const std::string* bundle_transport_name,
    bool rtcp,
    const AudioOptions& options) {
  return worker_thread_->Invoke<VoiceChannel*>(
      RTC_FROM_HERE, Bind(&ChannelManager::CreateVoiceChannel_w, this,
                          media_controller, transport_controller, content_name,
                          bundle_transport_name, rtcp, options));
}

VoiceChannel* ChannelManager::CreateVoiceChannel_w(
    webrtc::MediaControllerInterface* media_controller,
    TransportController* transport_controller,
    const std::string& content_name,
    const std::string* bundle_transport_name,
    bool rtcp,
    const AudioOptions& options) {
  ASSERT(initialized_);
  ASSERT(worker_thread_ == rtc::Thread::Current());
  ASSERT(nullptr != media_controller);
  VoiceMediaChannel* media_channel = media_engine_->CreateChannel(
      media_controller->call_w(), media_controller->config(), options);
  if (!media_channel)
    return nullptr;

  VoiceChannel* voice_channel =
      new VoiceChannel(worker_thread_, network_thread_, media_engine_.get(),
                       media_channel, transport_controller, content_name, rtcp);
  voice_channel->SetCryptoOptions(crypto_options_);
  if (!voice_channel->Init_w(bundle_transport_name)) {
    delete voice_channel;
    return nullptr;
  }
  voice_channels_.push_back(voice_channel);
  return voice_channel;
}

void ChannelManager::DestroyVoiceChannel(VoiceChannel* voice_channel) {
  TRACE_EVENT0("webrtc", "ChannelManager::DestroyVoiceChannel");
  if (voice_channel) {
    worker_thread_->Invoke<void>(
        RTC_FROM_HERE,
        Bind(&ChannelManager::DestroyVoiceChannel_w, this, voice_channel));
  }
}

void ChannelManager::DestroyVoiceChannel_w(VoiceChannel* voice_channel) {
  TRACE_EVENT0("webrtc", "ChannelManager::DestroyVoiceChannel_w");
  // Destroy voice channel.
  ASSERT(initialized_);
  ASSERT(worker_thread_ == rtc::Thread::Current());
  VoiceChannels::iterator it = std::find(voice_channels_.begin(),
      voice_channels_.end(), voice_channel);
  ASSERT(it != voice_channels_.end());
  if (it == voice_channels_.end())
    return;
  voice_channels_.erase(it);
  delete voice_channel;
}

VideoChannel* ChannelManager::CreateVideoChannel(
    webrtc::MediaControllerInterface* media_controller,
    TransportController* transport_controller,
    const std::string& content_name,
    const std::string* bundle_transport_name,
    bool rtcp,
    const VideoOptions& options) {
  return worker_thread_->Invoke<VideoChannel*>(
      RTC_FROM_HERE, Bind(&ChannelManager::CreateVideoChannel_w, this,
                          media_controller, transport_controller, content_name,
                          bundle_transport_name, rtcp, options));
}

VideoChannel* ChannelManager::CreateVideoChannel_w(
    webrtc::MediaControllerInterface* media_controller,
    TransportController* transport_controller,
    const std::string& content_name,
    const std::string* bundle_transport_name,
    bool rtcp,
    const VideoOptions& options) {
  ASSERT(initialized_);
  ASSERT(worker_thread_ == rtc::Thread::Current());
  ASSERT(nullptr != media_controller);
  VideoMediaChannel* media_channel = media_engine_->CreateVideoChannel(
      media_controller->call_w(), media_controller->config(), options);
  if (media_channel == NULL) {
    return NULL;
  }

  VideoChannel* video_channel =
      new VideoChannel(worker_thread_, network_thread_, media_channel,
                       transport_controller, content_name, rtcp);
  video_channel->SetCryptoOptions(crypto_options_);
  if (!video_channel->Init_w(bundle_transport_name)) {
    delete video_channel;
    return NULL;
  }
  video_channels_.push_back(video_channel);
  return video_channel;
}

void ChannelManager::DestroyVideoChannel(VideoChannel* video_channel) {
  TRACE_EVENT0("webrtc", "ChannelManager::DestroyVideoChannel");
  if (video_channel) {
    worker_thread_->Invoke<void>(
        RTC_FROM_HERE,
        Bind(&ChannelManager::DestroyVideoChannel_w, this, video_channel));
  }
}

void ChannelManager::DestroyVideoChannel_w(VideoChannel* video_channel) {
  TRACE_EVENT0("webrtc", "ChannelManager::DestroyVideoChannel_w");
  // Destroy video channel.
  ASSERT(initialized_);
  ASSERT(worker_thread_ == rtc::Thread::Current());
  VideoChannels::iterator it = std::find(video_channels_.begin(),
      video_channels_.end(), video_channel);
  ASSERT(it != video_channels_.end());
  if (it == video_channels_.end())
    return;

  video_channels_.erase(it);
  delete video_channel;
}

DataChannel* ChannelManager::CreateDataChannel(
    TransportController* transport_controller,
    const std::string& content_name,
    const std::string* bundle_transport_name,
    bool rtcp,
    DataChannelType channel_type) {
  return worker_thread_->Invoke<DataChannel*>(
      RTC_FROM_HERE,
      Bind(&ChannelManager::CreateDataChannel_w, this, transport_controller,
           content_name, bundle_transport_name, rtcp, channel_type));
}

DataChannel* ChannelManager::CreateDataChannel_w(
    TransportController* transport_controller,
    const std::string& content_name,
    const std::string* bundle_transport_name,
    bool rtcp,
    DataChannelType data_channel_type) {
  // This is ok to alloc from a thread other than the worker thread.
  ASSERT(initialized_);
  DataMediaChannel* media_channel = data_media_engine_->CreateChannel(
      data_channel_type);
  if (!media_channel) {
    LOG(LS_WARNING) << "Failed to create data channel of type "
                    << data_channel_type;
    return NULL;
  }

  DataChannel* data_channel =
      new DataChannel(worker_thread_, network_thread_, media_channel,
                      transport_controller, content_name, rtcp);
  data_channel->SetCryptoOptions(crypto_options_);
  if (!data_channel->Init_w(bundle_transport_name)) {
    LOG(LS_WARNING) << "Failed to init data channel.";
    delete data_channel;
    return NULL;
  }
  data_channels_.push_back(data_channel);
  return data_channel;
}

void ChannelManager::DestroyDataChannel(DataChannel* data_channel) {
  TRACE_EVENT0("webrtc", "ChannelManager::DestroyDataChannel");
  if (data_channel) {
    worker_thread_->Invoke<void>(
        RTC_FROM_HERE,
        Bind(&ChannelManager::DestroyDataChannel_w, this, data_channel));
  }
}

void ChannelManager::DestroyDataChannel_w(DataChannel* data_channel) {
  TRACE_EVENT0("webrtc", "ChannelManager::DestroyDataChannel_w");
  // Destroy data channel.
  ASSERT(initialized_);
  DataChannels::iterator it = std::find(data_channels_.begin(),
      data_channels_.end(), data_channel);
  ASSERT(it != data_channels_.end());
  if (it == data_channels_.end())
    return;

  data_channels_.erase(it);
  delete data_channel;
}

<<<<<<< HEAD
bool ChannelManager::GetOutputVolume(int* level) {
  if (!initialized_) {
    return false;
  }
  return worker_thread_->Invoke<bool>(
      Bind(&MediaEngineInterface::GetOutputVolume, media_engine_.get(), level));
}

bool ChannelManager::SetOutputVolume(int level) {
  bool ret = level >= 0 && level <= 255;
  if (initialized_) {
    ret &= worker_thread_->Invoke<bool>(
        Bind(&MediaEngineInterface::SetOutputVolume,
             media_engine_.get(), level));
  }

  if (ret) {
    audio_output_volume_ = level;
  }

  return ret;
}

std::vector<cricket::VideoFormat> ChannelManager::GetSupportedFormats(
    VideoCapturer* capturer) const {
  ASSERT(capturer != NULL);
  std::vector<VideoFormat> formats;
  worker_thread_->Invoke<void>(rtc::Bind(&ChannelManager::GetSupportedFormats_w,
                                         this, capturer, &formats));
  return formats;
}

void ChannelManager::GetSupportedFormats_w(
    VideoCapturer* capturer,
    std::vector<cricket::VideoFormat>* out_formats) const {
  const std::vector<VideoFormat>* formats = capturer->GetSupportedFormats();
  if (formats != NULL)
    *out_formats = *formats;
}

// The following are done in the new "CaptureManager" style that
// all local video capturers, processors, and managers should move
// to.
// TODO(pthatcher): Add more of the CaptureManager interface.
bool ChannelManager::StartVideoCapture(
    VideoCapturer* capturer, const VideoFormat& video_format) {
  return initialized_ && worker_thread_->Invoke<bool>(
      Bind(&CaptureManager::StartVideoCapture,
      capture_manager_.get(), capturer, video_format));
}

bool ChannelManager::StopVideoCapture(
    VideoCapturer* capturer, const VideoFormat& video_format) {
  return initialized_ && worker_thread_->Invoke<bool>(
      Bind(&CaptureManager::StopVideoCapture,
           capture_manager_.get(), capturer, video_format));
}

void ChannelManager::AddVideoSink(
    VideoCapturer* capturer, rtc::VideoSinkInterface<VideoFrame>* sink) {
  if (initialized_)
    worker_thread_->Invoke<void>(
        Bind(&CaptureManager::AddVideoSink,
             capture_manager_.get(), capturer, sink));
}

void ChannelManager::RemoveVideoSink(
    VideoCapturer* capturer, rtc::VideoSinkInterface<VideoFrame>* sink) {
  if (initialized_)
    worker_thread_->Invoke<void>(
        Bind(&CaptureManager::RemoveVideoSink,
             capture_manager_.get(), capturer, sink));
}

bool ChannelManager::IsScreencastRunning() const {
  return initialized_ && worker_thread_->Invoke<bool>(
      Bind(&ChannelManager::IsScreencastRunning_w, this));
}

bool ChannelManager::IsScreencastRunning_w() const {
  VideoChannels::const_iterator it = video_channels_.begin();
  for ( ; it != video_channels_.end(); ++it) {
    if ((*it) && (*it)->IsScreencasting()) {
      return true;
    }
  }
  return false;
}

void ChannelManager::OnVideoCaptureStateChange(VideoCapturer* capturer,
                                               CaptureState result) {
  // TODO(whyuan): Check capturer and signal failure only for camera video, not
  // screencast.
  capturing_ = result == CS_RUNNING;
  main_thread_->Post(this, MSG_VIDEOCAPTURESTATE,
                     new CaptureStateParams(capturer, result));
}

void ChannelManager::OnMessage(rtc::Message* message) {
  switch (message->message_id) {
    case MSG_VIDEOCAPTURESTATE: {
      CaptureStateParams* data =
          static_cast<CaptureStateParams*>(message->pdata);
      SignalVideoCaptureStateChange(data->capturer, data->state);
      delete data;
      break;
    }
  }
}

=======
>>>>>>> d52bef7d
bool ChannelManager::StartAecDump(rtc::PlatformFile file,
                                  int64_t max_size_bytes) {
  return worker_thread_->Invoke<bool>(
      RTC_FROM_HERE, Bind(&MediaEngineInterface::StartAecDump,
                          media_engine_.get(), file, max_size_bytes));
}

void ChannelManager::StopAecDump() {
  worker_thread_->Invoke<void>(
      RTC_FROM_HERE,
      Bind(&MediaEngineInterface::StopAecDump, media_engine_.get()));
}

}  // namespace cricket<|MERGE_RESOLUTION|>--- conflicted
+++ resolved
@@ -404,119 +404,6 @@
   delete data_channel;
 }
 
-<<<<<<< HEAD
-bool ChannelManager::GetOutputVolume(int* level) {
-  if (!initialized_) {
-    return false;
-  }
-  return worker_thread_->Invoke<bool>(
-      Bind(&MediaEngineInterface::GetOutputVolume, media_engine_.get(), level));
-}
-
-bool ChannelManager::SetOutputVolume(int level) {
-  bool ret = level >= 0 && level <= 255;
-  if (initialized_) {
-    ret &= worker_thread_->Invoke<bool>(
-        Bind(&MediaEngineInterface::SetOutputVolume,
-             media_engine_.get(), level));
-  }
-
-  if (ret) {
-    audio_output_volume_ = level;
-  }
-
-  return ret;
-}
-
-std::vector<cricket::VideoFormat> ChannelManager::GetSupportedFormats(
-    VideoCapturer* capturer) const {
-  ASSERT(capturer != NULL);
-  std::vector<VideoFormat> formats;
-  worker_thread_->Invoke<void>(rtc::Bind(&ChannelManager::GetSupportedFormats_w,
-                                         this, capturer, &formats));
-  return formats;
-}
-
-void ChannelManager::GetSupportedFormats_w(
-    VideoCapturer* capturer,
-    std::vector<cricket::VideoFormat>* out_formats) const {
-  const std::vector<VideoFormat>* formats = capturer->GetSupportedFormats();
-  if (formats != NULL)
-    *out_formats = *formats;
-}
-
-// The following are done in the new "CaptureManager" style that
-// all local video capturers, processors, and managers should move
-// to.
-// TODO(pthatcher): Add more of the CaptureManager interface.
-bool ChannelManager::StartVideoCapture(
-    VideoCapturer* capturer, const VideoFormat& video_format) {
-  return initialized_ && worker_thread_->Invoke<bool>(
-      Bind(&CaptureManager::StartVideoCapture,
-      capture_manager_.get(), capturer, video_format));
-}
-
-bool ChannelManager::StopVideoCapture(
-    VideoCapturer* capturer, const VideoFormat& video_format) {
-  return initialized_ && worker_thread_->Invoke<bool>(
-      Bind(&CaptureManager::StopVideoCapture,
-           capture_manager_.get(), capturer, video_format));
-}
-
-void ChannelManager::AddVideoSink(
-    VideoCapturer* capturer, rtc::VideoSinkInterface<VideoFrame>* sink) {
-  if (initialized_)
-    worker_thread_->Invoke<void>(
-        Bind(&CaptureManager::AddVideoSink,
-             capture_manager_.get(), capturer, sink));
-}
-
-void ChannelManager::RemoveVideoSink(
-    VideoCapturer* capturer, rtc::VideoSinkInterface<VideoFrame>* sink) {
-  if (initialized_)
-    worker_thread_->Invoke<void>(
-        Bind(&CaptureManager::RemoveVideoSink,
-             capture_manager_.get(), capturer, sink));
-}
-
-bool ChannelManager::IsScreencastRunning() const {
-  return initialized_ && worker_thread_->Invoke<bool>(
-      Bind(&ChannelManager::IsScreencastRunning_w, this));
-}
-
-bool ChannelManager::IsScreencastRunning_w() const {
-  VideoChannels::const_iterator it = video_channels_.begin();
-  for ( ; it != video_channels_.end(); ++it) {
-    if ((*it) && (*it)->IsScreencasting()) {
-      return true;
-    }
-  }
-  return false;
-}
-
-void ChannelManager::OnVideoCaptureStateChange(VideoCapturer* capturer,
-                                               CaptureState result) {
-  // TODO(whyuan): Check capturer and signal failure only for camera video, not
-  // screencast.
-  capturing_ = result == CS_RUNNING;
-  main_thread_->Post(this, MSG_VIDEOCAPTURESTATE,
-                     new CaptureStateParams(capturer, result));
-}
-
-void ChannelManager::OnMessage(rtc::Message* message) {
-  switch (message->message_id) {
-    case MSG_VIDEOCAPTURESTATE: {
-      CaptureStateParams* data =
-          static_cast<CaptureStateParams*>(message->pdata);
-      SignalVideoCaptureStateChange(data->capturer, data->state);
-      delete data;
-      break;
-    }
-  }
-}
-
-=======
->>>>>>> d52bef7d
 bool ChannelManager::StartAecDump(rtc::PlatformFile file,
                                   int64_t max_size_bytes) {
   return worker_thread_->Invoke<bool>(
