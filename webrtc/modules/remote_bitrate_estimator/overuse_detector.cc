/*
 *  Copyright (c) 2012 The WebRTC project authors. All Rights Reserved.
 *
 *  Use of this source code is governed by a BSD-style license
 *  that can be found in the LICENSE file in the root of the source
 *  tree. An additional intellectual property rights grant can be found
 *  in the file PATENTS.  All contributing project authors may
 *  be found in the AUTHORS file in the root of the source tree.
 */

#include "webrtc/modules/remote_bitrate_estimator/overuse_detector.h"

#include <math.h>
#include <stdlib.h>

#include <algorithm>
#include <sstream>
#include <string>

#include "webrtc/base/checks.h"
#include "webrtc/base/common.h"
#include "webrtc/base/logging.h"
#include "webrtc/modules/remote_bitrate_estimator/include/bwe_defines.h"
#include "webrtc/modules/remote_bitrate_estimator/test/bwe_test_logging.h"
#include "webrtc/modules/rtp_rtcp/source/rtp_utility.h"
#include "webrtc/system_wrappers/include/field_trial.h"
#include "webrtc/system_wrappers/include/trace.h"


namespace webrtc {

const char kAdaptiveThresholdExperiment[] = "WebRTC-AdaptiveBweThreshold";
const char kEnabledPrefix[] = "Enabled";
const size_t kEnabledPrefixLength = sizeof(kEnabledPrefix) - 1;
const char kDisabledPrefix[] = "Disabled";
const size_t kDisabledPrefixLength = sizeof(kDisabledPrefix) - 1;

const double kMaxAdaptOffsetMs = 15.0;
const double kOverUsingTimeThreshold = 10;

bool AdaptiveThresholdExperimentIsDisabled() {
#ifdef WINRT
    // Don't use the Adaptive Threshold on WinRT.
    return true;
#endif

  std::string experiment_string =
      webrtc::field_trial::FindFullName(kAdaptiveThresholdExperiment);
  const size_t kMinExperimentLength = kDisabledPrefixLength;
  if (experiment_string.length() < kMinExperimentLength)
    return false;
  return experiment_string.substr(0, kDisabledPrefixLength) == kDisabledPrefix;
}

// Gets thresholds from the experiment name following the format
// "WebRTC-AdaptiveBweThreshold/Enabled-0.5,0.002/".
bool ReadExperimentConstants(double* k_up, double* k_down) {
  std::string experiment_string =
      webrtc::field_trial::FindFullName(kAdaptiveThresholdExperiment);
  const size_t kMinExperimentLength = kEnabledPrefixLength + 3;
  if (experiment_string.length() < kMinExperimentLength ||
      experiment_string.substr(0, kEnabledPrefixLength) != kEnabledPrefix)
    return false;
  return sscanf(experiment_string.substr(kEnabledPrefixLength + 1).c_str(),
                "%lf,%lf", k_up, k_down) == 2;
}

OveruseDetector::OveruseDetector(const OverUseDetectorOptions& options)
    // Experiment is on by default, but can be disabled with finch by setting
    // the field trial string to "WebRTC-AdaptiveBweThreshold/Disabled/".
    : in_experiment_(!AdaptiveThresholdExperimentIsDisabled()),
<<<<<<< HEAD
      k_up_(0.004),
      k_down_(0.00006),
#ifdef WINRT
    // When being CPU bounds (like low level Windows Phone), the overuse_estimator/detector will detect that 
    // some offsets between timestamp and time of arrival, which could be 
    // interpreted as bandwidth limitation. Relax the overuse_detection threshold
    overusing_time_threshold_(1000),
    options_(options),
    threshold_(250.0),
#else
    overusing_time_threshold_(100),
    options_(options),
    threshold_(12.5),
#endif
=======
      k_up_(0.0087),
      k_down_(0.039),
      overusing_time_threshold_(100),
      options_(options),
      threshold_(12.5),
>>>>>>> d52bef7d
      last_update_ms_(-1),
      prev_offset_(0.0),
      time_over_using_(-1),
      overuse_counter_(0),
      hypothesis_(kBwNormal) {
  if (!AdaptiveThresholdExperimentIsDisabled())
    InitializeExperiment();
}

OveruseDetector::~OveruseDetector() {}

BandwidthUsage OveruseDetector::State() const {
  return hypothesis_;
}

BandwidthUsage OveruseDetector::Detect(double offset,
                                       double ts_delta,
                                       int num_of_deltas,
                                       int64_t now_ms) {
  if (num_of_deltas < 2) {
    return kBwNormal;
  }
  const double prev_offset = prev_offset_;
  prev_offset_ = offset;
  const double T = std::min(num_of_deltas, 60) * offset;
  BWE_TEST_LOGGING_PLOT(1, "offset", now_ms, T);
  BWE_TEST_LOGGING_PLOT(1, "threshold", now_ms, threshold_);

  if (T > threshold_) {
    if (time_over_using_ == -1) {
      // Initialize the timer. Assume that we've been
      // over-using half of the time since the previous
      // sample.
      time_over_using_ = ts_delta / 2;
    } else {
      // Increment timer
      time_over_using_ += ts_delta;
    }
    overuse_counter_++;
    if (time_over_using_ > overusing_time_threshold_ && overuse_counter_ > 1) {
      if (offset >= prev_offset) {
        time_over_using_ = 0;
        overuse_counter_ = 0;
        hypothesis_ = kBwOverusing;
      }
    }
  } else if (T < -threshold_) {
    time_over_using_ = -1;
    overuse_counter_ = 0;
    hypothesis_ = kBwUnderusing;
  } else {
    time_over_using_ = -1;
    overuse_counter_ = 0;
    hypothesis_ = kBwNormal;
  }

  UpdateThreshold(T, now_ms);

  return hypothesis_;
}

void OveruseDetector::UpdateThreshold(double modified_offset, int64_t now_ms) {
  if (!in_experiment_)
    return;

  if (last_update_ms_ == -1)
    last_update_ms_ = now_ms;

  if (fabs(modified_offset) > threshold_ + kMaxAdaptOffsetMs) {
    // Avoid adapting the threshold to big latency spikes, caused e.g.,
    // by a sudden capacity drop.
    last_update_ms_ = now_ms;
    return;
  }

  const double k = fabs(modified_offset) < threshold_ ? k_down_ : k_up_;
  const int64_t kMaxTimeDeltaMs = 100;
  int64_t time_delta_ms = std::min(now_ms - last_update_ms_, kMaxTimeDeltaMs);
  threshold_ +=
      k * (fabs(modified_offset) - threshold_) * time_delta_ms;

  const double kMinThreshold = 6;
  const double kMaxThreshold = 600;
  threshold_ = std::min(std::max(threshold_, kMinThreshold), kMaxThreshold);

  last_update_ms_ = now_ms;
}

void OveruseDetector::InitializeExperiment() {
  RTC_DCHECK(in_experiment_);
  double k_up = 0.0;
  double k_down = 0.0;
  overusing_time_threshold_ = kOverUsingTimeThreshold;
  if (ReadExperimentConstants(&k_up, &k_down)) {
    k_up_ = k_up;
    k_down_ = k_down;
  }
}
}  // namespace webrtc<|MERGE_RESOLUTION|>--- conflicted
+++ resolved
@@ -25,7 +25,6 @@
 #include "webrtc/modules/rtp_rtcp/source/rtp_utility.h"
 #include "webrtc/system_wrappers/include/field_trial.h"
 #include "webrtc/system_wrappers/include/trace.h"
-
 
 namespace webrtc {
 
@@ -69,28 +68,20 @@
     // Experiment is on by default, but can be disabled with finch by setting
     // the field trial string to "WebRTC-AdaptiveBweThreshold/Disabled/".
     : in_experiment_(!AdaptiveThresholdExperimentIsDisabled()),
-<<<<<<< HEAD
-      k_up_(0.004),
-      k_down_(0.00006),
-#ifdef WINRT
-    // When being CPU bounds (like low level Windows Phone), the overuse_estimator/detector will detect that 
-    // some offsets between timestamp and time of arrival, which could be 
-    // interpreted as bandwidth limitation. Relax the overuse_detection threshold
-    overusing_time_threshold_(1000),
-    options_(options),
-    threshold_(250.0),
-#else
-    overusing_time_threshold_(100),
-    options_(options),
-    threshold_(12.5),
-#endif
-=======
       k_up_(0.0087),
       k_down_(0.039),
+#ifdef WINRT
+      // When being CPU bounds (like low level Windows Phone), the overuse_estimator/detector will detect that 
+      // some offsets between timestamp and time of arrival, which could be 
+      // interpreted as bandwidth limitation. Relax the overuse_detection threshold
+      overusing_time_threshold_(1000),
+      options_(options),
+      threshold_(250.0),
+#else // WINRT
       overusing_time_threshold_(100),
       options_(options),
       threshold_(12.5),
->>>>>>> d52bef7d
+#endif // WINRT
       last_update_ms_(-1),
       prev_offset_(0.0),
       time_over_using_(-1),
@@ -118,7 +109,6 @@
   const double T = std::min(num_of_deltas, 60) * offset;
   BWE_TEST_LOGGING_PLOT(1, "offset", now_ms, T);
   BWE_TEST_LOGGING_PLOT(1, "threshold", now_ms, threshold_);
-
   if (T > threshold_) {
     if (time_over_using_ == -1) {
       // Initialize the timer. Assume that we've been
