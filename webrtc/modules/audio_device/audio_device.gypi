# Copyright (c) 2012 The WebRTC project authors. All Rights Reserved.
#
# Use of this source code is governed by a BSD-style license
# that can be found in the LICENSE file in the root of the source
# tree. An additional intellectual property rights grant can be found
# in the file PATENTS.  All contributing project authors may
# be found in the AUTHORS file in the root of the source tree.

{
  'targets': [
    {
      'target_name': 'audio_device',
      'type': 'static_library',
      'dependencies': [
        'webrtc_utility',
        '<(webrtc_root)/base/base.gyp:rtc_base_approved',
        '<(webrtc_root)/common.gyp:webrtc_common',
        '<(webrtc_root)/common_audio/common_audio.gyp:common_audio',
        '<(webrtc_root)/system_wrappers/system_wrappers.gyp:system_wrappers',
      ],
      'include_dirs': [
        '.',
        '../include',
        'include',
        'dummy',  # Contains dummy audio device implementations.
      ],
      'direct_dependent_settings': {
        'include_dirs': [
          '../include',
          'include',
        ],
      },
      # TODO(xians): Rename files to e.g. *_linux.{ext}, remove sources in conditions section
      'sources': [
        'include/audio_device.h',
        'include/audio_device_defines.h',
        'audio_device_buffer.cc',
        'audio_device_buffer.h',
        'audio_device_generic.cc',
        'audio_device_generic.h',
        'audio_device_config.h',
        'dummy/audio_device_dummy.cc',
        'dummy/audio_device_dummy.h',
        'dummy/file_audio_device.cc',
        'dummy/file_audio_device.h',
        'fine_audio_buffer.cc',
        'fine_audio_buffer.h',
      ],
      'conditions': [
        ['OS=="linux"', {
          'include_dirs': [
            'linux',
          ],
        }], # OS==linux
        ['OS=="ios"', {
          'include_dirs': [
            'ios',
          ],
        }], # OS==ios
        ['OS=="mac"', {
          'include_dirs': [
            'mac',
          ],
        }], # OS==mac
        ['OS=="win"', {
          'include_dirs': [
            'win',
          ],
        }],
        ['OS=="android"', {
          'include_dirs': [
            'android',
          ],
        }], # OS==android
        ['include_internal_audio_device==0', {
          'defines': [
            'WEBRTC_DUMMY_AUDIO_BUILD',
          ],
        }],
        ['build_with_chromium==0', {
          'sources': [
            # Don't link these into Chrome since they contain static data.
            'dummy/file_audio_device_factory.cc',
            'dummy/file_audio_device_factory.h',
          ],
        }],
        ['include_internal_audio_device==1', {
          'sources': [
            'audio_device_impl.cc',
            'audio_device_impl.h',
          ],
          'dependencies': [
            '<(webrtc_root)/system_wrappers/system_wrappers.gyp:metrics_default',
          ],
          'conditions': [
            ['use_dummy_audio_file_devices==1', {
              'defines': [
               'WEBRTC_DUMMY_FILE_DEVICES',
              ],
            }, { # use_dummy_audio_file_devices==0, so use a platform device.
              'conditions': [
                ['OS=="android"', {
                  'sources': [
                    'android/audio_device_template.h',
                    'android/audio_manager.cc',
                    'android/audio_manager.h',
                    'android/audio_record_jni.cc',
                    'android/audio_record_jni.h',
                    'android/audio_track_jni.cc',
                    'android/audio_track_jni.h',
                    'android/build_info.cc',
                    'android/build_info.h',
                    'android/opensles_common.cc',
                    'android/opensles_common.h',
                    'android/opensles_player.cc',
                    'android/opensles_player.h',
                  ],
                  'link_settings': {
                    'libraries': [
                      '-llog',
                      '-lOpenSLES',
                    ],
                  },
                }],
                ['OS=="linux"', {
                  'sources': [
                    'linux/alsasymboltable_linux.cc',
                    'linux/alsasymboltable_linux.h',
                    'linux/audio_device_alsa_linux.cc',
                    'linux/audio_device_alsa_linux.h',
                    'linux/audio_mixer_manager_alsa_linux.cc',
                    'linux/audio_mixer_manager_alsa_linux.h',
                    'linux/latebindingsymboltable_linux.cc',
                    'linux/latebindingsymboltable_linux.h',
                  ],
                  'defines': [
                    'LINUX_ALSA',
                  ],
                  'link_settings': {
                    'libraries': [
                      '-ldl','-lX11',
                    ],
                  },
                  'conditions': [
                    ['include_pulse_audio==1', {
                      'defines': [
                        'LINUX_PULSE',
                      ],
                      'sources': [
                        'linux/audio_device_pulse_linux.cc',
                        'linux/audio_device_pulse_linux.h',
                        'linux/audio_mixer_manager_pulse_linux.cc',
                        'linux/audio_mixer_manager_pulse_linux.h',
                        'linux/pulseaudiosymboltable_linux.cc',
                        'linux/pulseaudiosymboltable_linux.h',
                      ],
                    }],
                  ],
                }],
                ['OS=="mac"', {
                  'sources': [
                    'mac/audio_device_mac.cc',
                    'mac/audio_device_mac.h',
                    'mac/audio_mixer_manager_mac.cc',
                    'mac/audio_mixer_manager_mac.h',
                    'mac/portaudio/pa_memorybarrier.h',
                    'mac/portaudio/pa_ringbuffer.c',
                    'mac/portaudio/pa_ringbuffer.h',
                  ],
                  'link_settings': {
                    'libraries': [
                      '$(SDKROOT)/System/Library/Frameworks/AudioToolbox.framework',
                      '$(SDKROOT)/System/Library/Frameworks/CoreAudio.framework',
                    ],
                  },
                }],
                ['OS=="ios"', {
                  'dependencies': [
                    '<(webrtc_root)/sdk/sdk.gyp:rtc_sdk_common_objc',
                  ],
<<<<<<< HEAD
                },
              },
            }],
            ['OS=="win" and OS_RUNTIME!="winrt"', {
              'sources': [
                'win/audio_device_core_win.cc',
                'win/audio_device_core_win.h',
                'win/audio_device_wave_win.cc',
                'win/audio_device_wave_win.h',
                'win/audio_mixer_manager_win.cc',
                'win/audio_mixer_manager_win.h',
              ],
              'link_settings': {
                'libraries': [
                  # Required for the built-in WASAPI AEC.
                  '-ldmoguids.lib',
                  '-lwmcodecdspuuid.lib',
                  '-lamstrmid.lib',
                  '-lmsdmo.lib',
                ],
              },
            }],
            ['OS=="win" and OS_RUNTIME=="winrt"', {
                'sources':[
                    'win/audio_device_wasapi_win.cc',
                    'win/audio_device_wasapi_win.h',
                    ],
            }],
            ['OS=="win" and winrt_platform!="win_phone" and  winrt_platform!="win10_arm"and clang==1', {
              'msvs_settings': {
                'VCCLCompilerTool': {
                  'AdditionalOptions': [
                    # Disable warnings failing when compiling with Clang on Windows.
                    # https://bugs.chromium.org/p/webrtc/issues/detail?id=5366
                    '-Wno-bool-conversion',
                    '-Wno-delete-non-virtual-dtor',
                    '-Wno-logical-op-parentheses',
                    '-Wno-microsoft-extra-qualification',
                    '-Wno-microsoft-goto',
                    '-Wno-missing-braces',
                    '-Wno-parentheses-equality',
                    '-Wno-reorder',
                    '-Wno-shift-overflow',
                    '-Wno-tautological-compare',
                    '-Wno-unused-private-field',
=======
                  'export_dependent_settings': [
                    '<(webrtc_root)/sdk/sdk.gyp:rtc_sdk_common_objc',
                  ],
                  'sources': [
                    'ios/audio_device_ios.h',
                    'ios/audio_device_ios.mm',
                    'ios/audio_device_not_implemented_ios.mm',
                    'ios/audio_session_observer.h',
                    'ios/objc/RTCAudioSession+Configuration.mm',
                    'ios/objc/RTCAudioSession+Private.h',
                    'ios/objc/RTCAudioSession.h',
                    'ios/objc/RTCAudioSession.mm',
                    'ios/objc/RTCAudioSessionConfiguration.h',
                    'ios/objc/RTCAudioSessionConfiguration.m',
                    'ios/objc/RTCAudioSessionDelegateAdapter.h',
                    'ios/objc/RTCAudioSessionDelegateAdapter.mm',
                    'ios/voice_processing_audio_unit.h',
                    'ios/voice_processing_audio_unit.mm',
>>>>>>> d52bef7d
                  ],
                  'xcode_settings': {
                    'CLANG_ENABLE_OBJC_ARC': 'YES',
                  },
                  'link_settings': {
                    'xcode_settings': {
                      'OTHER_LDFLAGS': [
                        '-framework AudioToolbox',
                        '-framework AVFoundation',
                        '-framework Foundation',
                        '-framework UIKit',
                      ],
                    },
                  },
                }],
                ['OS=="win"', {
                  'sources': [
                    'win/audio_device_core_win.cc',
                    'win/audio_device_core_win.h',
                    'win/audio_device_wave_win.cc',
                    'win/audio_device_wave_win.h',
                    'win/audio_mixer_manager_win.cc',
                    'win/audio_mixer_manager_win.h',
                  ],
                  'link_settings': {
                    'libraries': [
                      # Required for the built-in WASAPI AEC.
                      '-ldmoguids.lib',
                      '-lwmcodecdspuuid.lib',
                      '-lamstrmid.lib',
                      '-lmsdmo.lib',
                    ],
                  },
                }],
                ['OS=="win" and clang==1', {
                  'msvs_settings': {
                    'VCCLCompilerTool': {
                      'AdditionalOptions': [
                        # Disable warnings failing when compiling with Clang on Windows.
                        # https://bugs.chromium.org/p/webrtc/issues/detail?id=5366
                        '-Wno-bool-conversion',
                        '-Wno-delete-non-virtual-dtor',
                        '-Wno-logical-op-parentheses',
                        '-Wno-microsoft-extra-qualification',
                        '-Wno-microsoft-goto',
                        '-Wno-missing-braces',
                        '-Wno-parentheses-equality',
                        '-Wno-reorder',
                        '-Wno-shift-overflow',
                        '-Wno-tautological-compare',
                        '-Wno-unused-private-field',
                      ],
                    },
                  },
                }],
              ], # conditions (for non-dummy devices)
            }], # use_dummy_audio_file_devices check
          ], # conditions
        }], # include_internal_audio_device==1
      ], # conditions
    },
  ],
  'conditions': [
    # Does not compile on iOS: webrtc:4755.
    ['include_tests==1 and OS!="ios"', {
      'targets': [
        {
          'target_name': 'audio_device_tests',
          'conditions': [
            ['OS=="win" and OS_RUNTIME=="winrt"', {
              'type': 'static_library',
            }, {
              'type': 'executable',
            }],
          ],
          'dependencies': [
            'audio_device',
            'webrtc_utility',
            '<(webrtc_root)/test/test.gyp:test_support_main',
            '<(DEPTH)/testing/gtest.gyp:gtest',
            '<(webrtc_root)/system_wrappers/system_wrappers.gyp:system_wrappers',
          ],
          'sources': [
            'test/audio_device_test_api.cc',
            'test/audio_device_test_defines.h',
          ],
        },
      ], # targets
    }], # include_tests==1 and OS!=ios
  ],
}<|MERGE_RESOLUTION|>--- conflicted
+++ resolved
@@ -178,53 +178,6 @@
                   'dependencies': [
                     '<(webrtc_root)/sdk/sdk.gyp:rtc_sdk_common_objc',
                   ],
-<<<<<<< HEAD
-                },
-              },
-            }],
-            ['OS=="win" and OS_RUNTIME!="winrt"', {
-              'sources': [
-                'win/audio_device_core_win.cc',
-                'win/audio_device_core_win.h',
-                'win/audio_device_wave_win.cc',
-                'win/audio_device_wave_win.h',
-                'win/audio_mixer_manager_win.cc',
-                'win/audio_mixer_manager_win.h',
-              ],
-              'link_settings': {
-                'libraries': [
-                  # Required for the built-in WASAPI AEC.
-                  '-ldmoguids.lib',
-                  '-lwmcodecdspuuid.lib',
-                  '-lamstrmid.lib',
-                  '-lmsdmo.lib',
-                ],
-              },
-            }],
-            ['OS=="win" and OS_RUNTIME=="winrt"', {
-                'sources':[
-                    'win/audio_device_wasapi_win.cc',
-                    'win/audio_device_wasapi_win.h',
-                    ],
-            }],
-            ['OS=="win" and winrt_platform!="win_phone" and  winrt_platform!="win10_arm"and clang==1', {
-              'msvs_settings': {
-                'VCCLCompilerTool': {
-                  'AdditionalOptions': [
-                    # Disable warnings failing when compiling with Clang on Windows.
-                    # https://bugs.chromium.org/p/webrtc/issues/detail?id=5366
-                    '-Wno-bool-conversion',
-                    '-Wno-delete-non-virtual-dtor',
-                    '-Wno-logical-op-parentheses',
-                    '-Wno-microsoft-extra-qualification',
-                    '-Wno-microsoft-goto',
-                    '-Wno-missing-braces',
-                    '-Wno-parentheses-equality',
-                    '-Wno-reorder',
-                    '-Wno-shift-overflow',
-                    '-Wno-tautological-compare',
-                    '-Wno-unused-private-field',
-=======
                   'export_dependent_settings': [
                     '<(webrtc_root)/sdk/sdk.gyp:rtc_sdk_common_objc',
                   ],
@@ -243,7 +196,6 @@
                     'ios/objc/RTCAudioSessionDelegateAdapter.mm',
                     'ios/voice_processing_audio_unit.h',
                     'ios/voice_processing_audio_unit.mm',
->>>>>>> d52bef7d
                   ],
                   'xcode_settings': {
                     'CLANG_ENABLE_OBJC_ARC': 'YES',
@@ -259,7 +211,7 @@
                     },
                   },
                 }],
-                ['OS=="win"', {
+                ['OS=="win" and OS_RUNTIME!="winrt"', {
                   'sources': [
                     'win/audio_device_core_win.cc',
                     'win/audio_device_core_win.h',
@@ -278,7 +230,13 @@
                     ],
                   },
                 }],
-                ['OS=="win" and clang==1', {
+                ['OS=="win" and OS_RUNTIME=="winrt"', {
+                    'sources':[
+                        'win/audio_device_wasapi_win.cc',
+                        'win/audio_device_wasapi_win.h',
+                        ],
+                }],
+                ['OS=="win" and winrt_platform!="win_phone" and  winrt_platform!="win10_arm"and clang==1', {
                   'msvs_settings': {
                     'VCCLCompilerTool': {
                       'AdditionalOptions': [
@@ -334,4 +292,4 @@
       ], # targets
     }], # include_tests==1 and OS!=ios
   ],
-}+}
