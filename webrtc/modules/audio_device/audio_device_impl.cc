/*
 *  Copyright (c) 2012 The WebRTC project authors. All Rights Reserved.
 *
 *  Use of this source code is governed by a BSD-style license
 *  that can be found in the LICENSE file in the root of the source
 *  tree. An additional intellectual property rights grant can be found
 *  in the file PATENTS.  All contributing project authors may
 *  be found in the AUTHORS file in the root of the source tree.
 */

#include "webrtc/base/checks.h"
#include "webrtc/base/logging.h"
#include "webrtc/base/checks.h"
#include "webrtc/base/refcount.h"
#include "webrtc/base/timeutils.h"
#include "webrtc/common_audio/signal_processing/include/signal_processing_library.h"
#include "webrtc/modules/audio_device/audio_device_config.h"
#include "webrtc/modules/audio_device/audio_device_generic.h"
#include "webrtc/modules/audio_device/audio_device_impl.h"
#include "webrtc/system_wrappers/include/metrics.h"

#include <assert.h>
#include <string.h>

<<<<<<< HEAD
#if defined (WINRT)
#include "audio_device_wasapi_win.h"
#elif defined(_WIN32)
#include "audio_device_wave_win.h"
=======
#if defined(_WIN32)
>>>>>>> 6c9caaad
#if defined(WEBRTC_WINDOWS_CORE_AUDIO_BUILD)
#include "audio_device_core_win.h"
#endif
#elif defined(WEBRTC_ANDROID)
#include <stdlib.h>
#include "webrtc/modules/audio_device/android/audio_device_template.h"
#include "webrtc/modules/audio_device/android/audio_manager.h"
#include "webrtc/modules/audio_device/android/audio_record_jni.h"
#include "webrtc/modules/audio_device/android/audio_track_jni.h"
#include "webrtc/modules/audio_device/android/opensles_player.h"
#include "webrtc/modules/audio_device/android/opensles_recorder.h"
#elif defined(WEBRTC_LINUX)
#if defined(LINUX_ALSA)
#include "audio_device_alsa_linux.h"
#endif
#if defined(LINUX_PULSE)
#include "audio_device_pulse_linux.h"
#endif
#elif defined(WEBRTC_IOS)
#include "audio_device_ios.h"
#elif defined(WEBRTC_MAC)
#include "audio_device_mac.h"
#endif

#if defined(WEBRTC_DUMMY_FILE_DEVICES)
#include "webrtc/modules/audio_device/dummy/file_audio_device_factory.h"
#endif

#include "webrtc/modules/audio_device/dummy/audio_device_dummy.h"
#include "webrtc/modules/audio_device/dummy/file_audio_device.h"
#include "webrtc/system_wrappers/include/critical_section_wrapper.h"

#define CHECK_INITIALIZED() \
  {                         \
    if (!_initialized) {    \
      return -1;            \
    };                      \
  }

#define CHECK_INITIALIZED_BOOL() \
  {                              \
    if (!_initialized) {         \
      return false;              \
    };                           \
  }

namespace webrtc {

// ============================================================================
//                                   Static methods
// ============================================================================

// ----------------------------------------------------------------------------
//  AudioDeviceModule::Create()
// ----------------------------------------------------------------------------

rtc::scoped_refptr<AudioDeviceModule> AudioDeviceModule::Create(
    const int32_t id,
    const AudioLayer audio_layer) {
  LOG(INFO) << __FUNCTION__;
  // Create the generic ref counted (platform independent) implementation.
  rtc::scoped_refptr<AudioDeviceModuleImpl> audioDevice(
      new rtc::RefCountedObject<AudioDeviceModuleImpl>(id, audio_layer));

  // Ensure that the current platform is supported.
  if (audioDevice->CheckPlatform() == -1) {
    return nullptr;
  }

  // Create the platform-dependent implementation.
  if (audioDevice->CreatePlatformSpecificObjects() == -1) {
    return nullptr;
  }

  // Ensure that the generic audio buffer can communicate with the
  // platform-specific parts.
  if (audioDevice->AttachAudioBuffer() == -1) {
    return nullptr;
  }

  WebRtcSpl_Init();

  return audioDevice;
}

// ============================================================================
//                            Construction & Destruction
// ============================================================================

// ----------------------------------------------------------------------------
//  AudioDeviceModuleImpl - ctor
// ----------------------------------------------------------------------------

AudioDeviceModuleImpl::AudioDeviceModuleImpl(const int32_t id,
                                             const AudioLayer audioLayer)
    : _critSect(*CriticalSectionWrapper::CreateCriticalSection()),
      _critSectEventCb(*CriticalSectionWrapper::CreateCriticalSection()),
      _critSectAudioCb(*CriticalSectionWrapper::CreateCriticalSection()),
      _ptrCbAudioDeviceObserver(NULL),
      _ptrAudioDevice(NULL),
      _id(id),
      _platformAudioLayer(audioLayer),
      _lastProcessTime(rtc::TimeMillis()),
      _platformType(kPlatformNotSupported),
      _initialized(false),
      _lastError(kAdmErrNone) {
  LOG(INFO) << __FUNCTION__;
}

// ----------------------------------------------------------------------------
//  CheckPlatform
// ----------------------------------------------------------------------------

int32_t AudioDeviceModuleImpl::CheckPlatform() {
  LOG(INFO) << __FUNCTION__;

  // Ensure that the current platform is supported
  //
  PlatformType platform(kPlatformNotSupported);

#if defined(_WIN32)
  platform = kPlatformWin32;
  LOG(INFO) << "current platform is Win32";
#elif defined(WEBRTC_ANDROID)
  platform = kPlatformAndroid;
  LOG(INFO) << "current platform is Android";
#elif defined(WEBRTC_LINUX)
  platform = kPlatformLinux;
  LOG(INFO) << "current platform is Linux";
#elif defined(WEBRTC_IOS)
  platform = kPlatformIOS;
  LOG(INFO) << "current platform is IOS";
#elif defined(WEBRTC_MAC)
  platform = kPlatformMac;
  LOG(INFO) << "current platform is Mac";
#endif

  if (platform == kPlatformNotSupported) {
    LOG(LERROR) << "current platform is not supported => this module will self "
                   "destruct!";
    return -1;
  }

  // Store valid output results
  //
  _platformType = platform;

  return 0;
}

// ----------------------------------------------------------------------------
//  CreatePlatformSpecificObjects
// ----------------------------------------------------------------------------

int32_t AudioDeviceModuleImpl::CreatePlatformSpecificObjects() {
  LOG(INFO) << __FUNCTION__;

  AudioDeviceGeneric* ptrAudioDevice(NULL);

#if defined(WEBRTC_DUMMY_AUDIO_BUILD)
  ptrAudioDevice = new AudioDeviceDummy(Id());
  LOG(INFO) << "Dummy Audio APIs will be utilized";
#elif defined(WEBRTC_DUMMY_FILE_DEVICES)
  ptrAudioDevice = FileAudioDeviceFactory::CreateFileAudioDevice(Id());
  if (ptrAudioDevice) {
    LOG(INFO) << "Will use file-playing dummy device.";
  } else {
    // Create a dummy device instead.
    ptrAudioDevice = new AudioDeviceDummy(Id());
    LOG(INFO) << "Dummy Audio APIs will be utilized";
  }
#else
  AudioLayer audioLayer(PlatformAudioLayer());

// Create the *Windows* implementation of the Audio Device
//
<<<<<<< HEAD
#if defined(_WIN32)
  if ((audioLayer == kWindowsWaveAudio)
#if !defined(WEBRTC_WINDOWS_CORE_AUDIO_BUILD)
      // Wave audio is default if Core audio is not supported in this build
      || (audioLayer == kPlatformDefaultAudio)
#endif
          ) {
#if !defined(WINRT)
    // create *Windows Wave Audio* implementation
    ptrAudioDevice = new AudioDeviceWindowsWave(Id());
    LOG(INFO) << "Windows Wave APIs will be utilized";
#endif // WINRT
  }
=======
>>>>>>> 6c9caaad
#if defined(WEBRTC_WINDOWS_CORE_AUDIO_BUILD)
#if defined(WINRT)
    if (audioLayer == kWindowsWasapiAudio)
    {
      LOG(INFO) << "attempting to use the Windows Wasapi Audio APIs...";

      // create *Windows Core Audio* implementation
      ptrAudioDevice = new AudioDeviceWindowsWasapi(Id());
      LOG(INFO) << "Windows Wasapi Audio APIs will be utilized";
    }
#else // defined(WINRT)
  if ((audioLayer == kWindowsCoreAudio) ||
      (audioLayer == kPlatformDefaultAudio)) {
    LOG(INFO) << "attempting to use the Windows Core Audio APIs...";

    if (AudioDeviceWindowsCore::CoreAudioIsSupported()) {
      // create *Windows Core Audio* implementation
      ptrAudioDevice = new AudioDeviceWindowsCore(Id());
      LOG(INFO) << "Windows Core Audio APIs will be utilized";
    }
  }
#endif  // defined(WINRT)
#endif  // defined(WEBRTC_WINDOWS_CORE_AUDIO_BUILD)

#if defined(WEBRTC_ANDROID)
  // Create an Android audio manager.
  _audioManagerAndroid.reset(new AudioManager());
  // Select best possible combination of audio layers.
  if (audioLayer == kPlatformDefaultAudio) {
    if (_audioManagerAndroid->IsLowLatencyPlayoutSupported() &&
        _audioManagerAndroid->IsLowLatencyRecordSupported()) {
      // Use OpenSL ES for both playout and recording.
      audioLayer = kAndroidOpenSLESAudio;
    } else if (_audioManagerAndroid->IsLowLatencyPlayoutSupported() &&
               !_audioManagerAndroid->IsLowLatencyRecordSupported()) {
      // Use OpenSL ES for output on devices that only supports the
      // low-latency output audio path.
      audioLayer = kAndroidJavaInputAndOpenSLESOutputAudio;
    } else {
      // Use Java-based audio in both directions when low-latency output is
      // not supported.
      audioLayer = kAndroidJavaAudio;
    }
  }
  AudioManager* audio_manager = _audioManagerAndroid.get();
  if (audioLayer == kAndroidJavaAudio) {
    // Java audio for both input and output audio.
    ptrAudioDevice = new AudioDeviceTemplate<AudioRecordJni, AudioTrackJni>(
        audioLayer, audio_manager);
  } else if (audioLayer == kAndroidOpenSLESAudio) {
    // OpenSL ES based audio for both input and output audio.
    ptrAudioDevice = new AudioDeviceTemplate<OpenSLESRecorder, OpenSLESPlayer>(
        audioLayer, audio_manager);
  } else if (audioLayer == kAndroidJavaInputAndOpenSLESOutputAudio) {
    // Java audio for input and OpenSL ES for output audio (i.e. mixed APIs).
    // This combination provides low-latency output audio and at the same
    // time support for HW AEC using the AudioRecord Java API.
    ptrAudioDevice = new AudioDeviceTemplate<AudioRecordJni, OpenSLESPlayer>(
        audioLayer, audio_manager);
  } else {
    // Invalid audio layer.
    ptrAudioDevice = nullptr;
  }
// END #if defined(WEBRTC_ANDROID)

// Create the *Linux* implementation of the Audio Device
//
#elif defined(WEBRTC_LINUX)
  if ((audioLayer == kLinuxPulseAudio) ||
      (audioLayer == kPlatformDefaultAudio)) {
#if defined(LINUX_PULSE)
    LOG(INFO) << "attempting to use the Linux PulseAudio APIs...";

    // create *Linux PulseAudio* implementation
    AudioDeviceLinuxPulse* pulseDevice = new AudioDeviceLinuxPulse(Id());
    if (pulseDevice->Init() == AudioDeviceGeneric::InitStatus::OK) {
      ptrAudioDevice = pulseDevice;
      LOG(INFO) << "Linux PulseAudio APIs will be utilized";
    } else {
      delete pulseDevice;
#endif
#if defined(LINUX_ALSA)
      // create *Linux ALSA Audio* implementation
      ptrAudioDevice = new AudioDeviceLinuxALSA(Id());
      if (ptrAudioDevice != NULL) {
        // Pulse Audio was not supported => revert to ALSA instead
        _platformAudioLayer =
            kLinuxAlsaAudio;  // modify the state set at construction
        LOG(WARNING) << "Linux PulseAudio is *not* supported => ALSA APIs will "
                        "be utilized instead";
      }
#endif
#if defined(LINUX_PULSE)
    }
#endif
  } else if (audioLayer == kLinuxAlsaAudio) {
#if defined(LINUX_ALSA)
    // create *Linux ALSA Audio* implementation
    ptrAudioDevice = new AudioDeviceLinuxALSA(Id());
    LOG(INFO) << "Linux ALSA APIs will be utilized";
#endif
  }
#endif  // #if defined(WEBRTC_LINUX)

// Create the *iPhone* implementation of the Audio Device
//
#if defined(WEBRTC_IOS)
  if (audioLayer == kPlatformDefaultAudio) {
    // Create iOS Audio Device implementation.
    ptrAudioDevice = new AudioDeviceIOS();
    LOG(INFO) << "iPhone Audio APIs will be utilized";
  }
// END #if defined(WEBRTC_IOS)

// Create the *Mac* implementation of the Audio Device
//
#elif defined(WEBRTC_MAC)
  if (audioLayer == kPlatformDefaultAudio) {
    // Create *Mac Audio* implementation
    ptrAudioDevice = new AudioDeviceMac(Id());
    LOG(INFO) << "Mac OS X Audio APIs will be utilized";
  }
#endif  // WEBRTC_MAC

  // Create the *Dummy* implementation of the Audio Device
  // Available for all platforms
  //
  if (audioLayer == kDummyAudio) {
    // Create *Dummy Audio* implementation
    assert(!ptrAudioDevice);
    ptrAudioDevice = new AudioDeviceDummy(Id());
    LOG(INFO) << "Dummy Audio APIs will be utilized";
  }
#endif  // if defined(WEBRTC_DUMMY_AUDIO_BUILD)

  if (ptrAudioDevice == NULL) {
    LOG(LERROR)
        << "unable to create the platform specific audio device implementation";
    return -1;
  }

  // Store valid output pointers
  //
  _ptrAudioDevice = ptrAudioDevice;

  return 0;
}

// ----------------------------------------------------------------------------
//  AttachAudioBuffer
//
//  Install "bridge" between the platform implemetation and the generic
//  implementation. The "child" shall set the native sampling rate and the
//  number of channels in this function call.
// ----------------------------------------------------------------------------

int32_t AudioDeviceModuleImpl::AttachAudioBuffer() {
  LOG(INFO) << __FUNCTION__;

  _audioDeviceBuffer.SetId(_id);
  _ptrAudioDevice->AttachAudioBuffer(&_audioDeviceBuffer);
  return 0;
}

// ----------------------------------------------------------------------------
//  ~AudioDeviceModuleImpl - dtor
// ----------------------------------------------------------------------------

AudioDeviceModuleImpl::~AudioDeviceModuleImpl() {
  LOG(INFO) << __FUNCTION__;

  if (_ptrAudioDevice) {
    delete _ptrAudioDevice;
    _ptrAudioDevice = NULL;
  }

  delete &_critSect;
  delete &_critSectEventCb;
  delete &_critSectAudioCb;
}

// ============================================================================
//                                  Module
// ============================================================================

// ----------------------------------------------------------------------------
//  Module::TimeUntilNextProcess
//
//  Returns the number of milliseconds until the module want a worker thread
//  to call Process().
// ----------------------------------------------------------------------------

int64_t AudioDeviceModuleImpl::TimeUntilNextProcess() {
  int64_t now = rtc::TimeMillis();
  int64_t deltaProcess = kAdmMaxIdleTimeProcess - (now - _lastProcessTime);
  return deltaProcess;
}

// ----------------------------------------------------------------------------
//  Module::Process
//
//  Check for posted error and warning reports. Generate callbacks if
//  new reports exists.
// ----------------------------------------------------------------------------

void AudioDeviceModuleImpl::Process() {
  _lastProcessTime = rtc::TimeMillis();

  // kPlayoutWarning
  if (_ptrAudioDevice->PlayoutWarning()) {
    CriticalSectionScoped lock(&_critSectEventCb);
    if (_ptrCbAudioDeviceObserver) {
      LOG(WARNING) << "=> OnWarningIsReported(kPlayoutWarning)";
      _ptrCbAudioDeviceObserver->OnWarningIsReported(
          AudioDeviceObserver::kPlayoutWarning);
    }
    _ptrAudioDevice->ClearPlayoutWarning();
  }

  // kPlayoutError
  if (_ptrAudioDevice->PlayoutError()) {
    CriticalSectionScoped lock(&_critSectEventCb);
    if (_ptrCbAudioDeviceObserver) {
      LOG(LERROR) << "=> OnErrorIsReported(kPlayoutError)";
      _ptrCbAudioDeviceObserver->OnErrorIsReported(
          AudioDeviceObserver::kPlayoutError);
    }
    _ptrAudioDevice->ClearPlayoutError();
  }

  // kRecordingWarning
  if (_ptrAudioDevice->RecordingWarning()) {
    CriticalSectionScoped lock(&_critSectEventCb);
    if (_ptrCbAudioDeviceObserver) {
      LOG(WARNING) << "=> OnWarningIsReported(kRecordingWarning)";
      _ptrCbAudioDeviceObserver->OnWarningIsReported(
          AudioDeviceObserver::kRecordingWarning);
    }
    _ptrAudioDevice->ClearRecordingWarning();
  }

  // kRecordingError
  if (_ptrAudioDevice->RecordingError()) {
    CriticalSectionScoped lock(&_critSectEventCb);
    if (_ptrCbAudioDeviceObserver) {
      LOG(LERROR) << "=> OnErrorIsReported(kRecordingError)";
      _ptrCbAudioDeviceObserver->OnErrorIsReported(
          AudioDeviceObserver::kRecordingError);
    }
    _ptrAudioDevice->ClearRecordingError();
  }
}

// ============================================================================
//                                    Public API
// ============================================================================

// ----------------------------------------------------------------------------
//  ActiveAudioLayer
// ----------------------------------------------------------------------------

int32_t AudioDeviceModuleImpl::ActiveAudioLayer(AudioLayer* audioLayer) const {
  LOG(INFO) << __FUNCTION__;
  AudioLayer activeAudio;
  if (_ptrAudioDevice->ActiveAudioLayer(activeAudio) == -1) {
    return -1;
  }
  *audioLayer = activeAudio;
  return 0;
}

// ----------------------------------------------------------------------------
//  LastError
// ----------------------------------------------------------------------------

AudioDeviceModule::ErrorCode AudioDeviceModuleImpl::LastError() const {
  LOG(INFO) << __FUNCTION__;
  return _lastError;
}

// ----------------------------------------------------------------------------
//  Init
// ----------------------------------------------------------------------------

int32_t AudioDeviceModuleImpl::Init() {
  LOG(INFO) << __FUNCTION__;
  if (_initialized)
    return 0;
  RTC_CHECK(_ptrAudioDevice);

  AudioDeviceGeneric::InitStatus status = _ptrAudioDevice->Init();
  RTC_HISTOGRAM_ENUMERATION(
      "WebRTC.Audio.InitializationResult", static_cast<int>(status),
      static_cast<int>(AudioDeviceGeneric::InitStatus::NUM_STATUSES));
  if (status != AudioDeviceGeneric::InitStatus::OK) {
    LOG(LS_ERROR) << "Audio device initialization failed.";
    return -1;
  }

  _initialized = true;
  return 0;
}

// ----------------------------------------------------------------------------
//  Terminate
// ----------------------------------------------------------------------------

int32_t AudioDeviceModuleImpl::Terminate() {
  LOG(INFO) << __FUNCTION__;
  if (!_initialized)
    return 0;

  if (_ptrAudioDevice->Terminate() == -1) {
    return -1;
  }

  _initialized = false;
  return 0;
}

// ----------------------------------------------------------------------------
//  Initialized
// ----------------------------------------------------------------------------

bool AudioDeviceModuleImpl::Initialized() const {
  LOG(INFO) << __FUNCTION__ << ": " << _initialized;
  return (_initialized);
}

// ----------------------------------------------------------------------------
//  InitSpeaker
// ----------------------------------------------------------------------------

int32_t AudioDeviceModuleImpl::InitSpeaker() {
  LOG(INFO) << __FUNCTION__;
  CHECK_INITIALIZED();
  return (_ptrAudioDevice->InitSpeaker());
}

// ----------------------------------------------------------------------------
//  InitMicrophone
// ----------------------------------------------------------------------------

int32_t AudioDeviceModuleImpl::InitMicrophone() {
  LOG(INFO) << __FUNCTION__;
  CHECK_INITIALIZED();
  return (_ptrAudioDevice->InitMicrophone());
}

// ----------------------------------------------------------------------------
//  SpeakerVolumeIsAvailable
// ----------------------------------------------------------------------------

int32_t AudioDeviceModuleImpl::SpeakerVolumeIsAvailable(bool* available) {
  LOG(INFO) << __FUNCTION__;
  CHECK_INITIALIZED();

  bool isAvailable(0);

  if (_ptrAudioDevice->SpeakerVolumeIsAvailable(isAvailable) == -1) {
    return -1;
  }

  *available = isAvailable;
  LOG(INFO) << "output: " << isAvailable;
  return (0);
}

// ----------------------------------------------------------------------------
//  SetSpeakerVolume
// ----------------------------------------------------------------------------

int32_t AudioDeviceModuleImpl::SetSpeakerVolume(uint32_t volume) {
  LOG(INFO) << __FUNCTION__ << "(" << volume << ")";
  CHECK_INITIALIZED();
  return (_ptrAudioDevice->SetSpeakerVolume(volume));
}

// ----------------------------------------------------------------------------
//  SpeakerVolume
// ----------------------------------------------------------------------------

int32_t AudioDeviceModuleImpl::SpeakerVolume(uint32_t* volume) const {
  LOG(INFO) << __FUNCTION__;
  CHECK_INITIALIZED();

  uint32_t level(0);

  if (_ptrAudioDevice->SpeakerVolume(level) == -1) {
    return -1;
  }

  *volume = level;
  LOG(INFO) << "output: " << *volume;
  return (0);
}

// ----------------------------------------------------------------------------
//  SetWaveOutVolume
// ----------------------------------------------------------------------------

int32_t AudioDeviceModuleImpl::SetWaveOutVolume(uint16_t volumeLeft,
                                                uint16_t volumeRight) {
  LOG(INFO) << __FUNCTION__ << "(" << volumeLeft << ", " << volumeRight << ")";
  CHECK_INITIALIZED();
  return (_ptrAudioDevice->SetWaveOutVolume(volumeLeft, volumeRight));
}

// ----------------------------------------------------------------------------
//  WaveOutVolume
// ----------------------------------------------------------------------------

int32_t AudioDeviceModuleImpl::WaveOutVolume(uint16_t* volumeLeft,
                                             uint16_t* volumeRight) const {
  LOG(INFO) << __FUNCTION__;
  CHECK_INITIALIZED();

  uint16_t volLeft(0);
  uint16_t volRight(0);

  if (_ptrAudioDevice->WaveOutVolume(volLeft, volRight) == -1) {
    return -1;
  }

  *volumeLeft = volLeft;
  *volumeRight = volRight;
  LOG(INFO) << "output: " << *volumeLeft << ", " << *volumeRight;

  return (0);
}

// ----------------------------------------------------------------------------
//  SpeakerIsInitialized
// ----------------------------------------------------------------------------

bool AudioDeviceModuleImpl::SpeakerIsInitialized() const {
  LOG(INFO) << __FUNCTION__;
  CHECK_INITIALIZED_BOOL();

  bool isInitialized = _ptrAudioDevice->SpeakerIsInitialized();
  LOG(INFO) << "output: " << isInitialized;
  return (isInitialized);
}

// ----------------------------------------------------------------------------
//  MicrophoneIsInitialized
// ----------------------------------------------------------------------------

bool AudioDeviceModuleImpl::MicrophoneIsInitialized() const {
  LOG(INFO) << __FUNCTION__;
  CHECK_INITIALIZED_BOOL();

  bool isInitialized = _ptrAudioDevice->MicrophoneIsInitialized();
  LOG(INFO) << "output: " << isInitialized;
  return (isInitialized);
}

// ----------------------------------------------------------------------------
//  MaxSpeakerVolume
// ----------------------------------------------------------------------------

int32_t AudioDeviceModuleImpl::MaxSpeakerVolume(uint32_t* maxVolume) const {
  CHECK_INITIALIZED();

  uint32_t maxVol(0);

  if (_ptrAudioDevice->MaxSpeakerVolume(maxVol) == -1) {
    return -1;
  }

  *maxVolume = maxVol;
  return (0);
}

// ----------------------------------------------------------------------------
//  MinSpeakerVolume
// ----------------------------------------------------------------------------

int32_t AudioDeviceModuleImpl::MinSpeakerVolume(uint32_t* minVolume) const {
  CHECK_INITIALIZED();

  uint32_t minVol(0);

  if (_ptrAudioDevice->MinSpeakerVolume(minVol) == -1) {
    return -1;
  }

  *minVolume = minVol;
  return (0);
}

// ----------------------------------------------------------------------------
//  SpeakerVolumeStepSize
// ----------------------------------------------------------------------------

int32_t AudioDeviceModuleImpl::SpeakerVolumeStepSize(uint16_t* stepSize) const {
  LOG(INFO) << __FUNCTION__;
  CHECK_INITIALIZED();

  uint16_t delta(0);

  if (_ptrAudioDevice->SpeakerVolumeStepSize(delta) == -1) {
    LOG(LERROR) << "failed to retrieve the speaker-volume step size";
    return -1;
  }

  *stepSize = delta;
  LOG(INFO) << "output: " << *stepSize;
  return (0);
}

// ----------------------------------------------------------------------------
//  SpeakerMuteIsAvailable
// ----------------------------------------------------------------------------

int32_t AudioDeviceModuleImpl::SpeakerMuteIsAvailable(bool* available) {
  LOG(INFO) << __FUNCTION__;
  CHECK_INITIALIZED();

  bool isAvailable(0);

  if (_ptrAudioDevice->SpeakerMuteIsAvailable(isAvailable) == -1) {
    return -1;
  }

  *available = isAvailable;
  LOG(INFO) << "output: " << isAvailable;
  return (0);
}

// ----------------------------------------------------------------------------
//  SetSpeakerMute
// ----------------------------------------------------------------------------

int32_t AudioDeviceModuleImpl::SetSpeakerMute(bool enable) {
  LOG(INFO) << __FUNCTION__ << "(" << enable << ")";
  CHECK_INITIALIZED();
  return (_ptrAudioDevice->SetSpeakerMute(enable));
}

// ----------------------------------------------------------------------------
//  SpeakerMute
// ----------------------------------------------------------------------------

int32_t AudioDeviceModuleImpl::SpeakerMute(bool* enabled) const {
  LOG(INFO) << __FUNCTION__;
  CHECK_INITIALIZED();

  bool muted(false);

  if (_ptrAudioDevice->SpeakerMute(muted) == -1) {
    return -1;
  }

  *enabled = muted;
  LOG(INFO) << "output: " << muted;
  return (0);
}

// ----------------------------------------------------------------------------
//  MicrophoneMuteIsAvailable
// ----------------------------------------------------------------------------

int32_t AudioDeviceModuleImpl::MicrophoneMuteIsAvailable(bool* available) {
  LOG(INFO) << __FUNCTION__;
  CHECK_INITIALIZED();

  bool isAvailable(0);

  if (_ptrAudioDevice->MicrophoneMuteIsAvailable(isAvailable) == -1) {
    return -1;
  }

  *available = isAvailable;
  LOG(INFO) << "output: " << isAvailable;
  return (0);
}

// ----------------------------------------------------------------------------
//  SetMicrophoneMute
// ----------------------------------------------------------------------------

int32_t AudioDeviceModuleImpl::SetMicrophoneMute(bool enable) {
  LOG(INFO) << __FUNCTION__ << "(" << enable << ")";
  CHECK_INITIALIZED();
  return (_ptrAudioDevice->SetMicrophoneMute(enable));
}

// ----------------------------------------------------------------------------
//  MicrophoneMute
// ----------------------------------------------------------------------------

int32_t AudioDeviceModuleImpl::MicrophoneMute(bool* enabled) const {
  LOG(INFO) << __FUNCTION__;
  CHECK_INITIALIZED();

  bool muted(false);

  if (_ptrAudioDevice->MicrophoneMute(muted) == -1) {
    return -1;
  }

  *enabled = muted;
  LOG(INFO) << "output: " << muted;
  return (0);
}

// ----------------------------------------------------------------------------
//  MicrophoneBoostIsAvailable
// ----------------------------------------------------------------------------

int32_t AudioDeviceModuleImpl::MicrophoneBoostIsAvailable(bool* available) {
  LOG(INFO) << __FUNCTION__;
  CHECK_INITIALIZED();

  bool isAvailable(0);

  if (_ptrAudioDevice->MicrophoneBoostIsAvailable(isAvailable) == -1) {
    return -1;
  }

  *available = isAvailable;
  LOG(INFO) << "output: " << isAvailable;
  return (0);
}

// ----------------------------------------------------------------------------
//  SetMicrophoneBoost
// ----------------------------------------------------------------------------

int32_t AudioDeviceModuleImpl::SetMicrophoneBoost(bool enable) {
  LOG(INFO) << __FUNCTION__ << "(" << enable << ")";
  CHECK_INITIALIZED();
  return (_ptrAudioDevice->SetMicrophoneBoost(enable));
}

// ----------------------------------------------------------------------------
//  MicrophoneBoost
// ----------------------------------------------------------------------------

int32_t AudioDeviceModuleImpl::MicrophoneBoost(bool* enabled) const {
  LOG(INFO) << __FUNCTION__;
  CHECK_INITIALIZED();

  bool onOff(false);

  if (_ptrAudioDevice->MicrophoneBoost(onOff) == -1) {
    return -1;
  }

  *enabled = onOff;
  LOG(INFO) << "output: " << onOff;
  return (0);
}

// ----------------------------------------------------------------------------
//  MicrophoneVolumeIsAvailable
// ----------------------------------------------------------------------------

int32_t AudioDeviceModuleImpl::MicrophoneVolumeIsAvailable(bool* available) {
  LOG(INFO) << __FUNCTION__;
  CHECK_INITIALIZED();

  bool isAvailable(0);

  if (_ptrAudioDevice->MicrophoneVolumeIsAvailable(isAvailable) == -1) {
    return -1;
  }

  *available = isAvailable;
  LOG(INFO) << "output: " << isAvailable;
  return (0);
}

// ----------------------------------------------------------------------------
//  SetMicrophoneVolume
// ----------------------------------------------------------------------------

int32_t AudioDeviceModuleImpl::SetMicrophoneVolume(uint32_t volume) {
  LOG(INFO) << __FUNCTION__ << "(" << volume << ")";
  CHECK_INITIALIZED();
  return (_ptrAudioDevice->SetMicrophoneVolume(volume));
}

// ----------------------------------------------------------------------------
//  MicrophoneVolume
// ----------------------------------------------------------------------------

int32_t AudioDeviceModuleImpl::MicrophoneVolume(uint32_t* volume) const {
  LOG(INFO) << __FUNCTION__;
  CHECK_INITIALIZED();

  uint32_t level(0);

  if (_ptrAudioDevice->MicrophoneVolume(level) == -1) {
    return -1;
  }

  *volume = level;
  LOG(INFO) << "output: " << *volume;
  return (0);
}

// ----------------------------------------------------------------------------
//  StereoRecordingIsAvailable
// ----------------------------------------------------------------------------

int32_t AudioDeviceModuleImpl::StereoRecordingIsAvailable(
    bool* available) const {
  LOG(INFO) << __FUNCTION__;
  CHECK_INITIALIZED();

  bool isAvailable(0);

  if (_ptrAudioDevice->StereoRecordingIsAvailable(isAvailable) == -1) {
    return -1;
  }

  *available = isAvailable;
  LOG(INFO) << "output: " << isAvailable;
  return (0);
}

// ----------------------------------------------------------------------------
//  SetStereoRecording
// ----------------------------------------------------------------------------

int32_t AudioDeviceModuleImpl::SetStereoRecording(bool enable) {
  LOG(INFO) << __FUNCTION__ << "(" << enable << ")";
  CHECK_INITIALIZED();

  if (_ptrAudioDevice->RecordingIsInitialized()) {
    LOG(WARNING) << "recording in stereo is not supported";
    return -1;
  }

  if (_ptrAudioDevice->SetStereoRecording(enable) == -1) {
    LOG(WARNING) << "failed to change stereo recording";
    return -1;
  }

  int8_t nChannels(1);
  if (enable) {
    nChannels = 2;
  }
  _audioDeviceBuffer.SetRecordingChannels(nChannels);

  return 0;
}

// ----------------------------------------------------------------------------
//  StereoRecording
// ----------------------------------------------------------------------------

int32_t AudioDeviceModuleImpl::StereoRecording(bool* enabled) const {
  LOG(INFO) << __FUNCTION__;
  CHECK_INITIALIZED();

  bool stereo(false);

  if (_ptrAudioDevice->StereoRecording(stereo) == -1) {
    return -1;
  }

  *enabled = stereo;
  LOG(INFO) << "output: " << stereo;
  return (0);
}

// ----------------------------------------------------------------------------
//  SetRecordingChannel
// ----------------------------------------------------------------------------

int32_t AudioDeviceModuleImpl::SetRecordingChannel(const ChannelType channel) {
  if (channel == kChannelBoth) {
    LOG(INFO) << __FUNCTION__ << "(both)";
  } else if (channel == kChannelLeft) {
    LOG(INFO) << __FUNCTION__ << "(left)";
  } else {
    LOG(INFO) << __FUNCTION__ << "(right)";
  }
  CHECK_INITIALIZED();

  bool stereo(false);

  if (_ptrAudioDevice->StereoRecording(stereo) == -1) {
    LOG(WARNING) << "recording in stereo is not supported";
    return -1;
  }

  return (_audioDeviceBuffer.SetRecordingChannel(channel));
}

// ----------------------------------------------------------------------------
//  RecordingChannel
// ----------------------------------------------------------------------------

int32_t AudioDeviceModuleImpl::RecordingChannel(ChannelType* channel) const {
  LOG(INFO) << __FUNCTION__;
  CHECK_INITIALIZED();

  ChannelType chType;

  if (_audioDeviceBuffer.RecordingChannel(chType) == -1) {
    return -1;
  }

  *channel = chType;
  if (*channel == kChannelBoth) {
    LOG(INFO) << "output: both";
  } else if (*channel == kChannelLeft) {
    LOG(INFO) << "output: left";
  } else {
    LOG(INFO) << "output: right";
  }
  return (0);
}

// ----------------------------------------------------------------------------
//  StereoPlayoutIsAvailable
// ----------------------------------------------------------------------------

int32_t AudioDeviceModuleImpl::StereoPlayoutIsAvailable(bool* available) const {
  LOG(INFO) << __FUNCTION__;
  CHECK_INITIALIZED();

  bool isAvailable(0);

  if (_ptrAudioDevice->StereoPlayoutIsAvailable(isAvailable) == -1) {
    return -1;
  }

  *available = isAvailable;
  LOG(INFO) << "output: " << isAvailable;
  return (0);
}

// ----------------------------------------------------------------------------
//  SetStereoPlayout
// ----------------------------------------------------------------------------

int32_t AudioDeviceModuleImpl::SetStereoPlayout(bool enable) {
  LOG(INFO) << __FUNCTION__ << "(" << enable << ")";
  CHECK_INITIALIZED();

  if (_ptrAudioDevice->PlayoutIsInitialized()) {
    LOG(LERROR)
        << "unable to set stereo mode while playing side is initialized";
    return -1;
  }

  if (_ptrAudioDevice->SetStereoPlayout(enable)) {
    LOG(WARNING) << "stereo playout is not supported";
    return -1;
  }

  int8_t nChannels(1);
  if (enable) {
    nChannels = 2;
  }
  _audioDeviceBuffer.SetPlayoutChannels(nChannels);

  return 0;
}

// ----------------------------------------------------------------------------
//  StereoPlayout
// ----------------------------------------------------------------------------

int32_t AudioDeviceModuleImpl::StereoPlayout(bool* enabled) const {
  LOG(INFO) << __FUNCTION__;
  CHECK_INITIALIZED();

  bool stereo(false);

  if (_ptrAudioDevice->StereoPlayout(stereo) == -1) {
    return -1;
  }

  *enabled = stereo;
  LOG(INFO) << "output: " << stereo;
  return (0);
}

// ----------------------------------------------------------------------------
//  SetAGC
// ----------------------------------------------------------------------------

int32_t AudioDeviceModuleImpl::SetAGC(bool enable) {
  LOG(INFO) << __FUNCTION__ << "(" << enable << ")";
  CHECK_INITIALIZED();
  return (_ptrAudioDevice->SetAGC(enable));
}

// ----------------------------------------------------------------------------
//  AGC
// ----------------------------------------------------------------------------

bool AudioDeviceModuleImpl::AGC() const {
  LOG(INFO) << __FUNCTION__;
  CHECK_INITIALIZED_BOOL();
  return (_ptrAudioDevice->AGC());
}

// ----------------------------------------------------------------------------
//  PlayoutIsAvailable
// ----------------------------------------------------------------------------

int32_t AudioDeviceModuleImpl::PlayoutIsAvailable(bool* available) {
  LOG(INFO) << __FUNCTION__;
  CHECK_INITIALIZED();

  bool isAvailable(0);

  if (_ptrAudioDevice->PlayoutIsAvailable(isAvailable) == -1) {
    return -1;
  }

  *available = isAvailable;
  LOG(INFO) << "output: " << isAvailable;
  return (0);
}

// ----------------------------------------------------------------------------
//  RecordingIsAvailable
// ----------------------------------------------------------------------------

int32_t AudioDeviceModuleImpl::RecordingIsAvailable(bool* available) {
  LOG(INFO) << __FUNCTION__;
  CHECK_INITIALIZED();

  bool isAvailable(0);

  if (_ptrAudioDevice->RecordingIsAvailable(isAvailable) == -1) {
    return -1;
  }

  *available = isAvailable;
  LOG(INFO) << "output: " << isAvailable;
  return (0);
}

// ----------------------------------------------------------------------------
//  MaxMicrophoneVolume
// ----------------------------------------------------------------------------

int32_t AudioDeviceModuleImpl::MaxMicrophoneVolume(uint32_t* maxVolume) const {
  CHECK_INITIALIZED();

  uint32_t maxVol(0);

  if (_ptrAudioDevice->MaxMicrophoneVolume(maxVol) == -1) {
    return -1;
  }

  *maxVolume = maxVol;
  return (0);
}

// ----------------------------------------------------------------------------
//  MinMicrophoneVolume
// ----------------------------------------------------------------------------

int32_t AudioDeviceModuleImpl::MinMicrophoneVolume(uint32_t* minVolume) const {
  CHECK_INITIALIZED();

  uint32_t minVol(0);

  if (_ptrAudioDevice->MinMicrophoneVolume(minVol) == -1) {
    return -1;
  }

  *minVolume = minVol;
  return (0);
}

// ----------------------------------------------------------------------------
//  MicrophoneVolumeStepSize
// ----------------------------------------------------------------------------

int32_t AudioDeviceModuleImpl::MicrophoneVolumeStepSize(
    uint16_t* stepSize) const {
  LOG(INFO) << __FUNCTION__;
  CHECK_INITIALIZED();

  uint16_t delta(0);

  if (_ptrAudioDevice->MicrophoneVolumeStepSize(delta) == -1) {
    return -1;
  }

  *stepSize = delta;
  LOG(INFO) << "output: " << *stepSize;
  return (0);
}

// ----------------------------------------------------------------------------
//  PlayoutDevices
// ----------------------------------------------------------------------------

int16_t AudioDeviceModuleImpl::PlayoutDevices() {
  LOG(INFO) << __FUNCTION__;
  CHECK_INITIALIZED();

  uint16_t nPlayoutDevices = _ptrAudioDevice->PlayoutDevices();
  LOG(INFO) << "output: " << nPlayoutDevices;
  return ((int16_t)(nPlayoutDevices));
}

// ----------------------------------------------------------------------------
//  SetPlayoutDevice I (II)
// ----------------------------------------------------------------------------

int32_t AudioDeviceModuleImpl::SetPlayoutDevice(uint16_t index) {
  LOG(INFO) << __FUNCTION__ << "(" << index << ")";
  CHECK_INITIALIZED();
  return (_ptrAudioDevice->SetPlayoutDevice(index));
}

// ----------------------------------------------------------------------------
//  SetPlayoutDevice II (II)
// ----------------------------------------------------------------------------

int32_t AudioDeviceModuleImpl::SetPlayoutDevice(WindowsDeviceType device) {
  LOG(INFO) << __FUNCTION__;
  CHECK_INITIALIZED();

  return (_ptrAudioDevice->SetPlayoutDevice(device));
}

// ----------------------------------------------------------------------------
//  PlayoutDeviceName
// ----------------------------------------------------------------------------

int32_t AudioDeviceModuleImpl::PlayoutDeviceName(
    uint16_t index,
    char name[kAdmMaxDeviceNameSize],
    char guid[kAdmMaxGuidSize]) {
  LOG(INFO) << __FUNCTION__ << "(" << index << ", ...)";
  CHECK_INITIALIZED();

  if (name == NULL) {
    _lastError = kAdmErrArgument;
    return -1;
  }

  if (_ptrAudioDevice->PlayoutDeviceName(index, name, guid) == -1) {
    return -1;
  }

  if (name != NULL) {
    LOG(INFO) << "output: name = " << name;
  }
  if (guid != NULL) {
    LOG(INFO) << "output: guid = " << guid;
  }

  return (0);
}

// ----------------------------------------------------------------------------
//  RecordingDeviceName
// ----------------------------------------------------------------------------

int32_t AudioDeviceModuleImpl::RecordingDeviceName(
    uint16_t index,
    char name[kAdmMaxDeviceNameSize],
    char guid[kAdmMaxGuidSize]) {
  LOG(INFO) << __FUNCTION__ << "(" << index << ", ...)";
  CHECK_INITIALIZED();

  if (name == NULL) {
    _lastError = kAdmErrArgument;
    return -1;
  }

  if (_ptrAudioDevice->RecordingDeviceName(index, name, guid) == -1) {
    return -1;
  }

  if (name != NULL) {
    LOG(INFO) << "output: name = " << name;
  }
  if (guid != NULL) {
    LOG(INFO) << "output: guid = " << guid;
  }

  return (0);
}

// ----------------------------------------------------------------------------
//  RecordingDevices
// ----------------------------------------------------------------------------

int16_t AudioDeviceModuleImpl::RecordingDevices() {
  LOG(INFO) << __FUNCTION__;
  CHECK_INITIALIZED();

  uint16_t nRecordingDevices = _ptrAudioDevice->RecordingDevices();

  LOG(INFO) << "output: " << nRecordingDevices;
  return ((int16_t)nRecordingDevices);
}

// ----------------------------------------------------------------------------
//  SetRecordingDevice I (II)
// ----------------------------------------------------------------------------

int32_t AudioDeviceModuleImpl::SetRecordingDevice(uint16_t index) {
  LOG(INFO) << __FUNCTION__ << "(" << index << ")";
  CHECK_INITIALIZED();
  return (_ptrAudioDevice->SetRecordingDevice(index));
}

// ----------------------------------------------------------------------------
//  SetRecordingDevice II (II)
// ----------------------------------------------------------------------------

int32_t AudioDeviceModuleImpl::SetRecordingDevice(WindowsDeviceType device) {
  LOG(INFO) << __FUNCTION__;
  CHECK_INITIALIZED();

  return (_ptrAudioDevice->SetRecordingDevice(device));
}

// ----------------------------------------------------------------------------
//  InitPlayout
// ----------------------------------------------------------------------------

int32_t AudioDeviceModuleImpl::InitPlayout() {
  LOG(INFO) << __FUNCTION__;
  CHECK_INITIALIZED();
  if (PlayoutIsInitialized()) {
    return 0;
  }
  int32_t result = _ptrAudioDevice->InitPlayout();
  LOG(INFO) << "output: " << result;
  RTC_HISTOGRAM_BOOLEAN("WebRTC.Audio.InitPlayoutSuccess",
                        static_cast<int>(result == 0));
  return result;
}

// ----------------------------------------------------------------------------
//  InitRecording
// ----------------------------------------------------------------------------

int32_t AudioDeviceModuleImpl::InitRecording() {
  LOG(INFO) << __FUNCTION__;
  CHECK_INITIALIZED();
  if (RecordingIsInitialized()) {
    return 0;
  }
  int32_t result = _ptrAudioDevice->InitRecording();
  LOG(INFO) << "output: " << result;
  RTC_HISTOGRAM_BOOLEAN("WebRTC.Audio.InitRecordingSuccess",
                        static_cast<int>(result == 0));
  return result;
}

// ----------------------------------------------------------------------------
//  PlayoutIsInitialized
// ----------------------------------------------------------------------------

bool AudioDeviceModuleImpl::PlayoutIsInitialized() const {
  LOG(INFO) << __FUNCTION__;
  CHECK_INITIALIZED_BOOL();
  return (_ptrAudioDevice->PlayoutIsInitialized());
}

// ----------------------------------------------------------------------------
//  RecordingIsInitialized
// ----------------------------------------------------------------------------

bool AudioDeviceModuleImpl::RecordingIsInitialized() const {
  LOG(INFO) << __FUNCTION__;
  CHECK_INITIALIZED_BOOL();
  return (_ptrAudioDevice->RecordingIsInitialized());
}

// ----------------------------------------------------------------------------
//  StartPlayout
// ----------------------------------------------------------------------------

int32_t AudioDeviceModuleImpl::StartPlayout() {
  LOG(INFO) << __FUNCTION__;
  CHECK_INITIALIZED();
  if (Playing()) {
    return 0;
  }
  _audioDeviceBuffer.StartPlayout();
  int32_t result = _ptrAudioDevice->StartPlayout();
  LOG(INFO) << "output: " << result;
  RTC_HISTOGRAM_BOOLEAN("WebRTC.Audio.StartPlayoutSuccess",
                        static_cast<int>(result == 0));
  return result;
}

// ----------------------------------------------------------------------------
//  StopPlayout
// ----------------------------------------------------------------------------

int32_t AudioDeviceModuleImpl::StopPlayout() {
  LOG(INFO) << __FUNCTION__;
  CHECK_INITIALIZED();
  int32_t result = _ptrAudioDevice->StopPlayout();
  _audioDeviceBuffer.StopPlayout();
  LOG(INFO) << "output: " << result;
  RTC_HISTOGRAM_BOOLEAN("WebRTC.Audio.StopPlayoutSuccess",
                        static_cast<int>(result == 0));
  return result;
}

// ----------------------------------------------------------------------------
//  Playing
// ----------------------------------------------------------------------------

bool AudioDeviceModuleImpl::Playing() const {
  LOG(INFO) << __FUNCTION__;
  CHECK_INITIALIZED_BOOL();
  return (_ptrAudioDevice->Playing());
}

// ----------------------------------------------------------------------------
//  StartRecording
// ----------------------------------------------------------------------------

int32_t AudioDeviceModuleImpl::StartRecording() {
  LOG(INFO) << __FUNCTION__;
  CHECK_INITIALIZED();
  if (Recording()) {
    return 0;
  }
  _audioDeviceBuffer.StartRecording();
  int32_t result = _ptrAudioDevice->StartRecording();
  LOG(INFO) << "output: " << result;
  RTC_HISTOGRAM_BOOLEAN("WebRTC.Audio.StartRecordingSuccess",
                        static_cast<int>(result == 0));
  return result;
}
// ----------------------------------------------------------------------------
//  StopRecording
// ----------------------------------------------------------------------------

int32_t AudioDeviceModuleImpl::StopRecording() {
  LOG(INFO) << __FUNCTION__;
  CHECK_INITIALIZED();
  int32_t result = _ptrAudioDevice->StopRecording();
  _audioDeviceBuffer.StopRecording();
  LOG(INFO) << "output: " << result;
  RTC_HISTOGRAM_BOOLEAN("WebRTC.Audio.StopRecordingSuccess",
                        static_cast<int>(result == 0));
  return result;
}

// ----------------------------------------------------------------------------
//  Recording
// ----------------------------------------------------------------------------

bool AudioDeviceModuleImpl::Recording() const {
  LOG(INFO) << __FUNCTION__;
  CHECK_INITIALIZED_BOOL();
  return (_ptrAudioDevice->Recording());
}

// ----------------------------------------------------------------------------
//  RegisterEventObserver
// ----------------------------------------------------------------------------

int32_t AudioDeviceModuleImpl::RegisterEventObserver(
    AudioDeviceObserver* eventCallback) {
  LOG(INFO) << __FUNCTION__;
  CriticalSectionScoped lock(&_critSectEventCb);
  _ptrCbAudioDeviceObserver = eventCallback;

  return 0;
}

// ----------------------------------------------------------------------------
//  RegisterAudioCallback
// ----------------------------------------------------------------------------

int32_t AudioDeviceModuleImpl::RegisterAudioCallback(
    AudioTransport* audioCallback) {
  LOG(INFO) << __FUNCTION__;
  CriticalSectionScoped lock(&_critSectAudioCb);
  return _audioDeviceBuffer.RegisterAudioCallback(audioCallback);
}

// ----------------------------------------------------------------------------
//  StartRawInputFileRecording
// ----------------------------------------------------------------------------

int32_t AudioDeviceModuleImpl::StartRawInputFileRecording(
    const char pcmFileNameUTF8[kAdmMaxFileNameSize]) {
  LOG(INFO) << __FUNCTION__;
  CHECK_INITIALIZED();

  if (NULL == pcmFileNameUTF8) {
    return -1;
  }

  return (_audioDeviceBuffer.StartInputFileRecording(pcmFileNameUTF8));
}

// ----------------------------------------------------------------------------
//  StopRawInputFileRecording
// ----------------------------------------------------------------------------

int32_t AudioDeviceModuleImpl::StopRawInputFileRecording() {
  LOG(INFO) << __FUNCTION__;
  CHECK_INITIALIZED();

  return (_audioDeviceBuffer.StopInputFileRecording());
}

// ----------------------------------------------------------------------------
//  StartRawOutputFileRecording
// ----------------------------------------------------------------------------

int32_t AudioDeviceModuleImpl::StartRawOutputFileRecording(
    const char pcmFileNameUTF8[kAdmMaxFileNameSize]) {
  LOG(INFO) << __FUNCTION__;
  CHECK_INITIALIZED();

  if (NULL == pcmFileNameUTF8) {
    return -1;
  }

  return (_audioDeviceBuffer.StartOutputFileRecording(pcmFileNameUTF8));
}

// ----------------------------------------------------------------------------
//  StopRawOutputFileRecording
// ----------------------------------------------------------------------------

int32_t AudioDeviceModuleImpl::StopRawOutputFileRecording() {
  LOG(INFO) << __FUNCTION__;
  CHECK_INITIALIZED();

  return (_audioDeviceBuffer.StopOutputFileRecording());
}

// ----------------------------------------------------------------------------
//  SetPlayoutBuffer
// ----------------------------------------------------------------------------

int32_t AudioDeviceModuleImpl::SetPlayoutBuffer(const BufferType type,
                                                uint16_t sizeMS) {
  if (type == kFixedBufferSize) {
    LOG(INFO) << __FUNCTION__ << "(fixed buffer, " << sizeMS << "ms)";
  } else if (type == kAdaptiveBufferSize) {
    LOG(INFO) << __FUNCTION__ << "(adaptive buffer, " << sizeMS << "ms)";
  } else {
    LOG(INFO) << __FUNCTION__ << "(?, " << sizeMS << "ms)";
  }
  CHECK_INITIALIZED();

  if (_ptrAudioDevice->PlayoutIsInitialized()) {
    LOG(LERROR) << "unable to modify the playout buffer while playing side is "
                   "initialized";
    return -1;
  }

  int32_t ret(0);

  if (kFixedBufferSize == type) {
    if (sizeMS < kAdmMinPlayoutBufferSizeMs ||
        sizeMS > kAdmMaxPlayoutBufferSizeMs) {
      LOG(LERROR) << "size parameter is out of range";
      return -1;
    }
  }

  if ((ret = _ptrAudioDevice->SetPlayoutBuffer(type, sizeMS)) == -1) {
    LOG(LERROR) << "failed to set the playout buffer (error: " << LastError()
                << ")";
  }

  return ret;
}

// ----------------------------------------------------------------------------
//  PlayoutBuffer
// ----------------------------------------------------------------------------

int32_t AudioDeviceModuleImpl::PlayoutBuffer(BufferType* type,
                                             uint16_t* sizeMS) const {
  LOG(INFO) << __FUNCTION__;
  CHECK_INITIALIZED();

  BufferType bufType;
  uint16_t size(0);

  if (_ptrAudioDevice->PlayoutBuffer(bufType, size) == -1) {
    LOG(LERROR) << "failed to retrieve the buffer type and size";
    return -1;
  }

  *type = bufType;
  *sizeMS = size;

  LOG(INFO) << "output: type = " << *type << ", sizeMS = " << *sizeMS;
  return (0);
}

// ----------------------------------------------------------------------------
//  PlayoutDelay
// ----------------------------------------------------------------------------

int32_t AudioDeviceModuleImpl::PlayoutDelay(uint16_t* delayMS) const {
  CHECK_INITIALIZED();

  uint16_t delay(0);

  if (_ptrAudioDevice->PlayoutDelay(delay) == -1) {
    LOG(LERROR) << "failed to retrieve the playout delay";
    return -1;
  }

  *delayMS = delay;
  return (0);
}

// ----------------------------------------------------------------------------
//  RecordingDelay
// ----------------------------------------------------------------------------

int32_t AudioDeviceModuleImpl::RecordingDelay(uint16_t* delayMS) const {
  LOG(INFO) << __FUNCTION__;
  CHECK_INITIALIZED();

  uint16_t delay(0);

  if (_ptrAudioDevice->RecordingDelay(delay) == -1) {
    LOG(LERROR) << "failed to retrieve the recording delay";
    return -1;
  }

  *delayMS = delay;
  LOG(INFO) << "output: " << *delayMS;
  return (0);
}

// ----------------------------------------------------------------------------
//  CPULoad
// ----------------------------------------------------------------------------

int32_t AudioDeviceModuleImpl::CPULoad(uint16_t* load) const {
  LOG(INFO) << __FUNCTION__;
  CHECK_INITIALIZED();

  uint16_t cpuLoad(0);

  if (_ptrAudioDevice->CPULoad(cpuLoad) == -1) {
    LOG(LERROR) << "failed to retrieve the CPU load";
    return -1;
  }

  *load = cpuLoad;
  LOG(INFO) << "output: " << *load;
  return (0);
}

// ----------------------------------------------------------------------------
//  SetRecordingSampleRate
// ----------------------------------------------------------------------------

int32_t AudioDeviceModuleImpl::SetRecordingSampleRate(
    const uint32_t samplesPerSec) {
  LOG(INFO) << __FUNCTION__ << "(" << samplesPerSec << ")";
  CHECK_INITIALIZED();

  if (_ptrAudioDevice->SetRecordingSampleRate(samplesPerSec) != 0) {
    return -1;
  }

  return (0);
}

// ----------------------------------------------------------------------------
//  RecordingSampleRate
// ----------------------------------------------------------------------------

int32_t AudioDeviceModuleImpl::RecordingSampleRate(
    uint32_t* samplesPerSec) const {
  LOG(INFO) << __FUNCTION__;
  CHECK_INITIALIZED();

  int32_t sampleRate = _audioDeviceBuffer.RecordingSampleRate();

  if (sampleRate == -1) {
    LOG(LERROR) << "failed to retrieve the sample rate";
    return -1;
  }

  *samplesPerSec = sampleRate;
  LOG(INFO) << "output: " << *samplesPerSec;
  return (0);
}

// ----------------------------------------------------------------------------
//  SetPlayoutSampleRate
// ----------------------------------------------------------------------------

int32_t AudioDeviceModuleImpl::SetPlayoutSampleRate(
    const uint32_t samplesPerSec) {
  LOG(INFO) << __FUNCTION__ << "(" << samplesPerSec << ")";
  CHECK_INITIALIZED();

  if (_ptrAudioDevice->SetPlayoutSampleRate(samplesPerSec) != 0) {
    return -1;
  }

  return (0);
}

// ----------------------------------------------------------------------------
//  PlayoutSampleRate
// ----------------------------------------------------------------------------

int32_t AudioDeviceModuleImpl::PlayoutSampleRate(
    uint32_t* samplesPerSec) const {
  LOG(INFO) << __FUNCTION__;
  CHECK_INITIALIZED();

  int32_t sampleRate = _audioDeviceBuffer.PlayoutSampleRate();

  if (sampleRate == -1) {
    LOG(LERROR) << "failed to retrieve the sample rate";
    return -1;
  }

  *samplesPerSec = sampleRate;
  LOG(INFO) << "output: " << *samplesPerSec;
  return (0);
}

// ----------------------------------------------------------------------------
//  ResetAudioDevice
// ----------------------------------------------------------------------------

int32_t AudioDeviceModuleImpl::ResetAudioDevice() {
  LOG(INFO) << __FUNCTION__;
  FATAL() << "Should never be called";
  return -1;
}

// ----------------------------------------------------------------------------
//  SetLoudspeakerStatus
// ----------------------------------------------------------------------------

int32_t AudioDeviceModuleImpl::SetLoudspeakerStatus(bool enable) {
  LOG(INFO) << __FUNCTION__ << "(" << enable << ")";
  CHECK_INITIALIZED();

  if (_ptrAudioDevice->SetLoudspeakerStatus(enable) != 0) {
    return -1;
  }

  return 0;
}

// ----------------------------------------------------------------------------
//  GetLoudspeakerStatus
// ----------------------------------------------------------------------------

int32_t AudioDeviceModuleImpl::GetLoudspeakerStatus(bool* enabled) const {
  LOG(INFO) << __FUNCTION__;
  CHECK_INITIALIZED();
  int32_t ok = 0;
  if (_ptrAudioDevice->GetLoudspeakerStatus(*enabled) != 0) {
    ok = -1;
  }
  LOG(INFO) << "output: " << ok;
  return ok;
}

bool AudioDeviceModuleImpl::BuiltInAECIsAvailable() const {
  LOG(INFO) << __FUNCTION__;
  CHECK_INITIALIZED_BOOL();
  bool isAvailable = _ptrAudioDevice->BuiltInAECIsAvailable();
  LOG(INFO) << "output: " << isAvailable;
  return isAvailable;
}

int32_t AudioDeviceModuleImpl::EnableBuiltInAEC(bool enable) {
  LOG(INFO) << __FUNCTION__ << "(" << enable << ")";
  CHECK_INITIALIZED();
  int32_t ok = _ptrAudioDevice->EnableBuiltInAEC(enable);
  LOG(INFO) << "output: " << ok;
  return ok;
}

bool AudioDeviceModuleImpl::BuiltInAGCIsAvailable() const {
  LOG(INFO) << __FUNCTION__;
  CHECK_INITIALIZED_BOOL();
  bool isAvailable = _ptrAudioDevice->BuiltInAGCIsAvailable();
  LOG(INFO) << "output: " << isAvailable;
  return isAvailable;
}

int32_t AudioDeviceModuleImpl::EnableBuiltInAGC(bool enable) {
  LOG(INFO) << __FUNCTION__ << "(" << enable << ")";
  CHECK_INITIALIZED();
  int32_t ok = _ptrAudioDevice->EnableBuiltInAGC(enable);
  LOG(INFO) << "output: " << ok;
  return ok;
}

bool AudioDeviceModuleImpl::BuiltInNSIsAvailable() const {
  LOG(INFO) << __FUNCTION__;
  CHECK_INITIALIZED_BOOL();
  bool isAvailable = _ptrAudioDevice->BuiltInNSIsAvailable();
  LOG(INFO) << "output: " << isAvailable;
  return isAvailable;
}

int32_t AudioDeviceModuleImpl::EnableBuiltInNS(bool enable) {
  LOG(INFO) << __FUNCTION__ << "(" << enable << ")";
  CHECK_INITIALIZED();
  int32_t ok = _ptrAudioDevice->EnableBuiltInNS(enable);
  LOG(INFO) << "output: " << ok;
  return ok;
}

#if defined(WEBRTC_IOS)
int AudioDeviceModuleImpl::GetPlayoutAudioParameters(
    AudioParameters* params) const {
  LOG(INFO) << __FUNCTION__;
  int r = _ptrAudioDevice->GetPlayoutAudioParameters(params);
  LOG(INFO) << "output: " << r;
  return r;
}

int AudioDeviceModuleImpl::GetRecordAudioParameters(
    AudioParameters* params) const {
  LOG(INFO) << __FUNCTION__;
  int r = _ptrAudioDevice->GetRecordAudioParameters(params);
  LOG(INFO) << "output: " << r;
  return r;
}
#endif  // WEBRTC_IOS

// ============================================================================
//                                 Private Methods
// ============================================================================

// ----------------------------------------------------------------------------
//  Platform
// ----------------------------------------------------------------------------

AudioDeviceModuleImpl::PlatformType AudioDeviceModuleImpl::Platform() const {
  LOG(INFO) << __FUNCTION__;
  return _platformType;
}

// ----------------------------------------------------------------------------
//  PlatformAudioLayer
// ----------------------------------------------------------------------------

AudioDeviceModule::AudioLayer AudioDeviceModuleImpl::PlatformAudioLayer()
    const {
  LOG(INFO) << __FUNCTION__;
  return _platformAudioLayer;
}

}  // namespace webrtc<|MERGE_RESOLUTION|>--- conflicted
+++ resolved
@@ -22,14 +22,7 @@
 #include <assert.h>
 #include <string.h>
 
-<<<<<<< HEAD
-#if defined (WINRT)
-#include "audio_device_wasapi_win.h"
-#elif defined(_WIN32)
-#include "audio_device_wave_win.h"
-=======
 #if defined(_WIN32)
->>>>>>> 6c9caaad
 #if defined(WEBRTC_WINDOWS_CORE_AUDIO_BUILD)
 #include "audio_device_core_win.h"
 #endif
@@ -206,33 +199,7 @@
 
 // Create the *Windows* implementation of the Audio Device
 //
-<<<<<<< HEAD
-#if defined(_WIN32)
-  if ((audioLayer == kWindowsWaveAudio)
-#if !defined(WEBRTC_WINDOWS_CORE_AUDIO_BUILD)
-      // Wave audio is default if Core audio is not supported in this build
-      || (audioLayer == kPlatformDefaultAudio)
-#endif
-          ) {
-#if !defined(WINRT)
-    // create *Windows Wave Audio* implementation
-    ptrAudioDevice = new AudioDeviceWindowsWave(Id());
-    LOG(INFO) << "Windows Wave APIs will be utilized";
-#endif // WINRT
-  }
-=======
->>>>>>> 6c9caaad
 #if defined(WEBRTC_WINDOWS_CORE_AUDIO_BUILD)
-#if defined(WINRT)
-    if (audioLayer == kWindowsWasapiAudio)
-    {
-      LOG(INFO) << "attempting to use the Windows Wasapi Audio APIs...";
-
-      // create *Windows Core Audio* implementation
-      ptrAudioDevice = new AudioDeviceWindowsWasapi(Id());
-      LOG(INFO) << "Windows Wasapi Audio APIs will be utilized";
-    }
-#else // defined(WINRT)
   if ((audioLayer == kWindowsCoreAudio) ||
       (audioLayer == kPlatformDefaultAudio)) {
     LOG(INFO) << "attempting to use the Windows Core Audio APIs...";
@@ -243,7 +210,6 @@
       LOG(INFO) << "Windows Core Audio APIs will be utilized";
     }
   }
-#endif  // defined(WINRT)
 #endif  // defined(WEBRTC_WINDOWS_CORE_AUDIO_BUILD)
 
 #if defined(WEBRTC_ANDROID)
