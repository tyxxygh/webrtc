/*
 *  Copyright (c) 2012 The WebRTC project authors. All Rights Reserved.
 *
 *  Use of this source code is governed by a BSD-style license
 *  that can be found in the LICENSE file in the root of the source
 *  tree. An additional intellectual property rights grant can be found
 *  in the file PATENTS.  All contributing project authors may
 *  be found in the AUTHORS file in the root of the source tree.
 */

#ifndef WEBRTC_MODULES_VIDEO_CODING_CODECS_I420_INCLUDE_I420_H_
#define WEBRTC_MODULES_VIDEO_CODING_CODECS_I420_INCLUDE_I420_H_

#include <vector>

#include "webrtc/base/checks.h"
#include "webrtc/modules/video_coding/include/video_codec_interface.h"
#include "webrtc/typedefs.h"

namespace webrtc {

class I420Encoder : public VideoEncoder {
 public:
  I420Encoder();

  virtual ~I420Encoder();

  // Initialize the encoder with the information from the VideoCodec.
  //
  // Input:
  //          - codecSettings     : Codec settings.
  //          - numberOfCores     : Number of cores available for the encoder.
  //          - maxPayloadSize    : The maximum size each payload is allowed
  //                                to have. Usually MTU - overhead.
  //
  // Return value                 : WEBRTC_VIDEO_CODEC_OK if OK.
  //                                <0 - Error
  int InitEncode(const VideoCodec* codecSettings,
                 int /*numberOfCores*/,
                 size_t /*maxPayloadSize*/) override;

  // "Encode" an I420 image (as a part of a video stream). The encoded image
  // will be returned to the user via the encode complete callback.
  //
  // Input:
  //          - inputImage        : Image to be encoded.
  //          - codecSpecificInfo : Pointer to codec specific data.
  //          - frameType         : Frame type to be sent (Key /Delta).
  //
  // Return value                 : WEBRTC_VIDEO_CODEC_OK if OK.
  //                                <0 - Error
  int Encode(const VideoFrame& inputImage,
             const CodecSpecificInfo* /*codecSpecificInfo*/,
             const std::vector<FrameType>* /*frame_types*/) override;

  // Register an encode complete callback object.
  //
  // Input:
  //          - callback         : Callback object which handles encoded images.
  //
  // Return value                : WEBRTC_VIDEO_CODEC_OK if OK, < 0 otherwise.
  int RegisterEncodeCompleteCallback(EncodedImageCallback* callback) override;

  // Free encoder memory.
  //
  // Return value                : WEBRTC_VIDEO_CODEC_OK if OK, < 0 otherwise.
  int Release() override;

  int SetChannelParameters(uint32_t /*packetLoss*/, int64_t /*rtt*/) override {
    return WEBRTC_VIDEO_CODEC_OK;
  }

<<<<<<< HEAD
  void OnDroppedFrame(uint32_t timestamp) override {}

=======
>>>>>>> 6c9caaad
 private:
  static uint8_t* InsertHeader(uint8_t* buffer,
                               uint16_t width,
                               uint16_t height);

  bool _inited;
  EncodedImage _encodedImage;
  EncodedImageCallback* _encodedCompleteCallback;
};  // class I420Encoder

class I420Decoder : public VideoDecoder {
 public:
  I420Decoder();

  virtual ~I420Decoder();

  // Initialize the decoder.
  // The user must notify the codec of width and height values.
  //
  // Return value         :  WEBRTC_VIDEO_CODEC_OK.
  //                        <0 - Errors
  int InitDecode(const VideoCodec* codecSettings,
                 int /*numberOfCores*/) override;

  // Decode encoded image (as a part of a video stream). The decoded image
  // will be returned to the user through the decode complete callback.
  //
  // Input:
  //          - inputImage        : Encoded image to be decoded
  //          - missingFrames     : True if one or more frames have been lost
  //                                since the previous decode call.
  //          - codecSpecificInfo : pointer to specific codec data
  //          - renderTimeMs      : Render time in Ms
  //
  // Return value                 : WEBRTC_VIDEO_CODEC_OK if OK
  //                                 <0 - Error
  int Decode(const EncodedImage& inputImage,
             bool missingFrames,
             const RTPFragmentationHeader* /*fragmentation*/,
             const CodecSpecificInfo* /*codecSpecificInfo*/,
             int64_t /*renderTimeMs*/) override;

  // Register a decode complete callback object.
  //
  // Input:
  //          - callback         : Callback object which handles decoded images.
  //
  // Return value                : WEBRTC_VIDEO_CODEC_OK if OK, < 0 otherwise.
  int RegisterDecodeCompleteCallback(DecodedImageCallback* callback) override;

  // Free decoder memory.
  //
  // Return value                : WEBRTC_VIDEO_CODEC_OK if OK.
  //                                  <0 - Error
  int Release() override;

 private:
  static const uint8_t* ExtractHeader(const uint8_t* buffer,
                                      uint16_t* width,
                                      uint16_t* height);

  int _width;
  int _height;
  bool _inited;
  DecodedImageCallback* _decodeCompleteCallback;
};  // class I420Decoder

}  // namespace webrtc

#endif  // WEBRTC_MODULES_VIDEO_CODING_CODECS_I420_INCLUDE_I420_H_<|MERGE_RESOLUTION|>--- conflicted
+++ resolved
@@ -70,11 +70,6 @@
     return WEBRTC_VIDEO_CODEC_OK;
   }
 
-<<<<<<< HEAD
-  void OnDroppedFrame(uint32_t timestamp) override {}
-
-=======
->>>>>>> 6c9caaad
  private:
   static uint8_t* InsertHeader(uint8_t* buffer,
                                uint16_t width,
