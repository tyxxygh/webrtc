/*
 *  Copyright (c) 2014 The WebRTC project authors. All Rights Reserved.
 *
 *  Use of this source code is governed by a BSD-style license
 *  that can be found in the LICENSE file in the root of the source
 *  tree. An additional intellectual property rights grant can be found
 *  in the file PATENTS.  All contributing project authors may
 *  be found in the AUTHORS file in the root of the source tree.
 */

#include "webrtc/modules/video_coding/codecs/vp8/simulcast_encoder_adapter.h"

#include <algorithm>

// NOTE(ajm): Path provided by gyp.
#include "libyuv/scale.h"  // NOLINT

#include "webrtc/api/video/i420_buffer.h"
#include "webrtc/base/checks.h"
#include "webrtc/modules/video_coding/codecs/vp8/screenshare_layers.h"
#include "webrtc/modules/video_coding/utility/simulcast_rate_allocator.h"
#include "webrtc/system_wrappers/include/clock.h"

namespace {

const unsigned int kDefaultMinQp = 2;
const unsigned int kDefaultMaxQp = 56;
// Max qp for lowest spatial resolution when doing simulcast.
const unsigned int kLowestResMaxQp = 45;

uint32_t SumStreamMaxBitrate(int streams, const webrtc::VideoCodec& codec) {
  uint32_t bitrate_sum = 0;
  for (int i = 0; i < streams; ++i) {
    bitrate_sum += codec.simulcastStream[i].maxBitrate;
  }
  return bitrate_sum;
}

int NumberOfStreams(const webrtc::VideoCodec& codec) {
  int streams =
      codec.numberOfSimulcastStreams < 1 ? 1 : codec.numberOfSimulcastStreams;
  uint32_t simulcast_max_bitrate = SumStreamMaxBitrate(streams, codec);
  if (simulcast_max_bitrate == 0) {
    streams = 1;
  }
  return streams;
}

bool ValidSimulcastResolutions(const webrtc::VideoCodec& codec,
                               int num_streams) {
  if (codec.width != codec.simulcastStream[num_streams - 1].width ||
      codec.height != codec.simulcastStream[num_streams - 1].height) {
    return false;
  }
  for (int i = 0; i < num_streams; ++i) {
    if (codec.width * codec.simulcastStream[i].height !=
        codec.height * codec.simulcastStream[i].width) {
      return false;
    }
  }
  return true;
}

int VerifyCodec(const webrtc::VideoCodec* inst) {
  if (inst == NULL) {
    return WEBRTC_VIDEO_CODEC_ERR_PARAMETER;
  }
  if (inst->maxFramerate < 1) {
    return WEBRTC_VIDEO_CODEC_ERR_PARAMETER;
  }
  // allow zero to represent an unspecified maxBitRate
  if (inst->maxBitrate > 0 && inst->startBitrate > inst->maxBitrate) {
    return WEBRTC_VIDEO_CODEC_ERR_PARAMETER;
  }
  if (inst->width <= 1 || inst->height <= 1) {
    return WEBRTC_VIDEO_CODEC_ERR_PARAMETER;
  }
  if (inst->VP8().feedbackModeOn && inst->numberOfSimulcastStreams > 1) {
    return WEBRTC_VIDEO_CODEC_ERR_PARAMETER;
  }
  if (inst->VP8().automaticResizeOn && inst->numberOfSimulcastStreams > 1) {
    return WEBRTC_VIDEO_CODEC_ERR_PARAMETER;
  }
  return WEBRTC_VIDEO_CODEC_OK;
}

// An EncodedImageCallback implementation that forwards on calls to a
// SimulcastEncoderAdapter, but with the stream index it's registered with as
// the first parameter to Encoded.
class AdapterEncodedImageCallback : public webrtc::EncodedImageCallback {
 public:
  AdapterEncodedImageCallback(webrtc::SimulcastEncoderAdapter* adapter,
                              size_t stream_idx)
      : adapter_(adapter), stream_idx_(stream_idx) {}

  EncodedImageCallback::Result OnEncodedImage(
      const webrtc::EncodedImage& encoded_image,
      const webrtc::CodecSpecificInfo* codec_specific_info,
      const webrtc::RTPFragmentationHeader* fragmentation) override {
    return adapter_->OnEncodedImage(stream_idx_, encoded_image,
                                    codec_specific_info, fragmentation);
  }

 private:
  webrtc::SimulcastEncoderAdapter* const adapter_;
  const size_t stream_idx_;
};

// Utility class used to adapt the simulcast id as reported by the temporal
// layers factory, since each sub-encoder will report stream 0.
class TemporalLayersFactoryAdapter : public webrtc::TemporalLayersFactory {
 public:
  TemporalLayersFactoryAdapter(int adapted_simulcast_id,
                               const TemporalLayersFactory& tl_factory)
      : adapted_simulcast_id_(adapted_simulcast_id), tl_factory_(tl_factory) {}
  ~TemporalLayersFactoryAdapter() override {}
  webrtc::TemporalLayers* Create(int simulcast_id,
                                 int temporal_layers,
                                 uint8_t initial_tl0_pic_idx) const override {
    return tl_factory_.Create(adapted_simulcast_id_, temporal_layers,
                              initial_tl0_pic_idx);
  }

  const int adapted_simulcast_id_;
  const TemporalLayersFactory& tl_factory_;
};

}  // namespace

namespace webrtc {

SimulcastEncoderAdapter::SimulcastEncoderAdapter(VideoEncoderFactory* factory)
    : factory_(factory),
      encoded_complete_callback_(nullptr),
      implementation_name_("SimulcastEncoderAdapter") {
  memset(&codec_, 0, sizeof(webrtc::VideoCodec));
}

SimulcastEncoderAdapter::~SimulcastEncoderAdapter() {
  Release();
}

int SimulcastEncoderAdapter::Release() {
  // TODO(pbos): Keep the last encoder instance but call ::Release() on it, then
  // re-use this instance in ::InitEncode(). This means that changing
  // resolutions doesn't require reallocation of the first encoder, but only
  // reinitialization, which makes sense. Then Destroy this instance instead in
  // ~SimulcastEncoderAdapter().
  while (!streaminfos_.empty()) {
    VideoEncoder* encoder = streaminfos_.back().encoder;
    EncodedImageCallback* callback = streaminfos_.back().callback;
    encoder->Release();
    factory_->Destroy(encoder);
    delete callback;
    streaminfos_.pop_back();
  }
  return WEBRTC_VIDEO_CODEC_OK;
}

int SimulcastEncoderAdapter::InitEncode(const VideoCodec* inst,
                                        int number_of_cores,
                                        size_t max_payload_size) {
  if (number_of_cores < 1) {
    return WEBRTC_VIDEO_CODEC_ERR_PARAMETER;
  }

  int ret = VerifyCodec(inst);
  if (ret < 0) {
    return ret;
  }

  ret = Release();
  if (ret < 0) {
    return ret;
  }

  int number_of_streams = NumberOfStreams(*inst);
  const bool doing_simulcast = (number_of_streams > 1);

  if (doing_simulcast && !ValidSimulcastResolutions(*inst, number_of_streams)) {
    return WEBRTC_VIDEO_CODEC_ERR_PARAMETER;
  }

  codec_ = *inst;
  SimulcastRateAllocator rate_allocator(codec_, nullptr);
  BitrateAllocation allocation = rate_allocator.GetAllocation(
      codec_.startBitrate * 1000, codec_.maxFramerate);
  std::vector<uint32_t> start_bitrates;
  for (int i = 0; i < kMaxSimulcastStreams; ++i) {
    uint32_t stream_bitrate = allocation.GetSpatialLayerSum(i) / 1000;
    start_bitrates.push_back(stream_bitrate);
  }

  std::string implementation_name;
  // Create |number_of_streams| of encoder instances and init them.
  for (int i = 0; i < number_of_streams; ++i) {
    VideoCodec stream_codec;
    uint32_t start_bitrate_kbps = start_bitrates[i];
    if (!doing_simulcast) {
      stream_codec = codec_;
      stream_codec.numberOfSimulcastStreams = 1;
    } else {
      // Cap start bitrate to the min bitrate in order to avoid strange codec
      // behavior. Since sending sending will be false, this should not matter.
      start_bitrate_kbps =
          std::max(codec_.simulcastStream[i].minBitrate, start_bitrate_kbps);
      bool highest_resolution_stream = (i == (number_of_streams - 1));
      PopulateStreamCodec(&codec_, i, start_bitrate_kbps,
                          highest_resolution_stream, &stream_codec);
    }
    TemporalLayersFactoryAdapter tl_factory_adapter(i,
                                                    *codec_.VP8()->tl_factory);
    stream_codec.VP8()->tl_factory = &tl_factory_adapter;

    // TODO(ronghuawu): Remove once this is handled in VP8EncoderImpl.
    if (stream_codec.qpMax < kDefaultMinQp) {
      stream_codec.qpMax = kDefaultMaxQp;
    }

    VideoEncoder* encoder = factory_->Create();
    ret = encoder->InitEncode(&stream_codec, number_of_cores, max_payload_size);
    if (ret < 0) {
      // Explicitly destroy the current encoder; because we haven't registered a
      // StreamInfo for it yet, Release won't do anything about it.
      factory_->Destroy(encoder);
      Release();
      return ret;
    }
    EncodedImageCallback* callback = new AdapterEncodedImageCallback(this, i);
    encoder->RegisterEncodeCompleteCallback(callback);
    streaminfos_.push_back(StreamInfo(encoder, callback, stream_codec.width,
                                      stream_codec.height,
                                      start_bitrate_kbps > 0));
    if (i != 0)
      implementation_name += ", ";
    implementation_name += streaminfos_[i].encoder->ImplementationName();
  }
  if (doing_simulcast) {
    implementation_name_ =
        "SimulcastEncoderAdapter (" + implementation_name + ")";
  } else {
    implementation_name_ = implementation_name;
  }
  return WEBRTC_VIDEO_CODEC_OK;
}

int SimulcastEncoderAdapter::Encode(
    const VideoFrame& input_image,
    const CodecSpecificInfo* codec_specific_info,
    const std::vector<FrameType>* frame_types) {
  if (!Initialized()) {
    return WEBRTC_VIDEO_CODEC_UNINITIALIZED;
  }
  if (encoded_complete_callback_ == NULL) {
    return WEBRTC_VIDEO_CODEC_UNINITIALIZED;
  }

  // All active streams should generate a key frame if
  // a key frame is requested by any stream.
  bool send_key_frame = false;
  if (frame_types) {
    for (size_t i = 0; i < frame_types->size(); ++i) {
      if (frame_types->at(i) == kVideoFrameKey) {
        send_key_frame = true;
        break;
      }
    }
  }
  for (size_t stream_idx = 0; stream_idx < streaminfos_.size(); ++stream_idx) {
    if (streaminfos_[stream_idx].key_frame_request &&
        streaminfos_[stream_idx].send_stream) {
      send_key_frame = true;
      break;
    }
  }

  int src_width = input_image.width();
  int src_height = input_image.height();
  for (size_t stream_idx = 0; stream_idx < streaminfos_.size(); ++stream_idx) {
    // Don't encode frames in resolutions that we don't intend to send.
    if (!streaminfos_[stream_idx].send_stream)
      continue;

    std::vector<FrameType> stream_frame_types;
    if (send_key_frame) {
      stream_frame_types.push_back(kVideoFrameKey);
      streaminfos_[stream_idx].key_frame_request = false;
    } else {
      stream_frame_types.push_back(kVideoFrameDelta);
    }

    int dst_width = streaminfos_[stream_idx].width;
    int dst_height = streaminfos_[stream_idx].height;
    // If scaling isn't required, because the input resolution
    // matches the destination or the input image is empty (e.g.
    // a keyframe request for encoders with internal camera
    // sources) or the source image has a native handle, pass the image on
    // directly. Otherwise, we'll scale it to match what the encoder expects
    // (below).
    // For texture frames, the underlying encoder is expected to be able to
    // correctly sample/scale the source texture.
    // TODO(perkj): ensure that works going forward, and figure out how this
    // affects webrtc:5683.
    if ((dst_width == src_width && dst_height == src_height) ||
        input_image.video_frame_buffer()->native_handle()) {
      int ret = streaminfos_[stream_idx].encoder->Encode(
          input_image, codec_specific_info, &stream_frame_types);
      if (ret != WEBRTC_VIDEO_CODEC_OK) {
        return ret;
      }
    } else {
      // Aligning stride values based on width.
      rtc::scoped_refptr<I420Buffer> dst_buffer =
          I420Buffer::Create(dst_width, dst_height, dst_width,
                             (dst_width + 1) / 2, (dst_width + 1) / 2);
      libyuv::I420Scale(input_image.video_frame_buffer()->DataY(),
                        input_image.video_frame_buffer()->StrideY(),
                        input_image.video_frame_buffer()->DataU(),
                        input_image.video_frame_buffer()->StrideU(),
                        input_image.video_frame_buffer()->DataV(),
                        input_image.video_frame_buffer()->StrideV(),
                        src_width, src_height,
                        dst_buffer->MutableDataY(), dst_buffer->StrideY(),
                        dst_buffer->MutableDataU(), dst_buffer->StrideU(),
                        dst_buffer->MutableDataV(), dst_buffer->StrideV(),
                        dst_width, dst_height,
                        libyuv::kFilterBilinear);

      int ret = streaminfos_[stream_idx].encoder->Encode(
          VideoFrame(dst_buffer, input_image.timestamp(),
                     input_image.render_time_ms(), webrtc::kVideoRotation_0),
          codec_specific_info, &stream_frame_types);
      if (ret != WEBRTC_VIDEO_CODEC_OK) {
        return ret;
      }
    }
  }

  return WEBRTC_VIDEO_CODEC_OK;
}

int SimulcastEncoderAdapter::RegisterEncodeCompleteCallback(
    EncodedImageCallback* callback) {
  encoded_complete_callback_ = callback;
  return WEBRTC_VIDEO_CODEC_OK;
}

int SimulcastEncoderAdapter::SetChannelParameters(uint32_t packet_loss,
                                                  int64_t rtt) {
  for (size_t stream_idx = 0; stream_idx < streaminfos_.size(); ++stream_idx) {
    streaminfos_[stream_idx].encoder->SetChannelParameters(packet_loss, rtt);
  }
  return WEBRTC_VIDEO_CODEC_OK;
}

int SimulcastEncoderAdapter::SetRateAllocation(const BitrateAllocation& bitrate,
                                               uint32_t new_framerate) {
  if (!Initialized())
    return WEBRTC_VIDEO_CODEC_UNINITIALIZED;

  if (new_framerate < 1)
    return WEBRTC_VIDEO_CODEC_ERR_PARAMETER;

  if (codec_.maxBitrate > 0 && bitrate.get_sum_kbps() > codec_.maxBitrate)
    return WEBRTC_VIDEO_CODEC_ERR_PARAMETER;

  if (bitrate.get_sum_bps() > 0) {
    // Make sure the bitrate fits the configured min bitrates. 0 is a special
    // value that means paused, though, so leave it alone.
    if (bitrate.get_sum_kbps() < codec_.minBitrate)
      return WEBRTC_VIDEO_CODEC_ERR_PARAMETER;

    if (codec_.numberOfSimulcastStreams > 0 &&
        bitrate.get_sum_kbps() < codec_.simulcastStream[0].minBitrate) {
      return WEBRTC_VIDEO_CODEC_ERR_PARAMETER;
    }
  }

  codec_.maxFramerate = new_framerate;

  for (size_t stream_idx = 0; stream_idx < streaminfos_.size(); ++stream_idx) {
    uint32_t stream_bitrate_kbps =
        bitrate.GetSpatialLayerSum(stream_idx) / 1000;

    // Need a key frame if we have not sent this stream before.
    if (stream_bitrate_kbps > 0 && !streaminfos_[stream_idx].send_stream) {
      streaminfos_[stream_idx].key_frame_request = true;
    }
    streaminfos_[stream_idx].send_stream = stream_bitrate_kbps > 0;

    // Slice the temporal layers out of the full allocation and pass it on to
    // the encoder handling the current simulcast stream.
    BitrateAllocation stream_allocation;
    for (int i = 0; i < kMaxTemporalStreams; ++i)
      stream_allocation.SetBitrate(0, i, bitrate.GetBitrate(stream_idx, i));
    streaminfos_[stream_idx].encoder->SetRateAllocation(stream_allocation,
                                                        new_framerate);
  }

  return WEBRTC_VIDEO_CODEC_OK;
}

EncodedImageCallback::Result SimulcastEncoderAdapter::OnEncodedImage(
    size_t stream_idx,
    const EncodedImage& encodedImage,
    const CodecSpecificInfo* codecSpecificInfo,
    const RTPFragmentationHeader* fragmentation) {
  CodecSpecificInfo stream_codec_specific = *codecSpecificInfo;
  stream_codec_specific.codec_name = implementation_name_.c_str();
  CodecSpecificInfoVP8* vp8Info = &(stream_codec_specific.codecSpecific.VP8);
  vp8Info->simulcastIdx = stream_idx;

  return encoded_complete_callback_->OnEncodedImage(
      encodedImage, &stream_codec_specific, fragmentation);
}

void SimulcastEncoderAdapter::PopulateStreamCodec(
    const webrtc::VideoCodec* inst,
    int stream_index,
    uint32_t start_bitrate_kbps,
    bool highest_resolution_stream,
    webrtc::VideoCodec* stream_codec) {
  *stream_codec = *inst;

  // Stream specific settings.
  stream_codec->VP8()->numberOfTemporalLayers =
      inst->simulcastStream[stream_index].numberOfTemporalLayers;
  stream_codec->numberOfSimulcastStreams = 0;
  stream_codec->width = inst->simulcastStream[stream_index].width;
  stream_codec->height = inst->simulcastStream[stream_index].height;
  stream_codec->maxBitrate = inst->simulcastStream[stream_index].maxBitrate;
  stream_codec->minBitrate = inst->simulcastStream[stream_index].minBitrate;
  stream_codec->qpMax = inst->simulcastStream[stream_index].qpMax;
  // Settings that are based on stream/resolution.
  if (stream_index == 0) {
    // Settings for lowest spatial resolutions.
    stream_codec->qpMax = kLowestResMaxQp;
  }
  if (!highest_resolution_stream) {
    // For resolutions below CIF, set the codec |complexity| parameter to
    // kComplexityHigher, which maps to cpu_used = -4.
    int pixels_per_frame = stream_codec->width * stream_codec->height;
    if (pixels_per_frame < 352 * 288) {
      stream_codec->VP8()->complexity = webrtc::kComplexityHigher;
    }
    // Turn off denoising for all streams but the highest resolution.
    stream_codec->VP8()->denoisingOn = false;
  }
  // TODO(ronghuawu): what to do with targetBitrate.

  stream_codec->startBitrate = start_bitrate_kbps;
}

bool SimulcastEncoderAdapter::Initialized() const {
  return !streaminfos_.empty();
}

<<<<<<< HEAD
void SimulcastEncoderAdapter::OnDroppedFrame(uint32_t timestamp) {
  streaminfos_[0].encoder->OnDroppedFrame(timestamp);
}

=======
>>>>>>> 6c9caaad
bool SimulcastEncoderAdapter::SupportsNativeHandle() const {
  // We should not be calling this method before streaminfos_ are configured.
  RTC_DCHECK(!streaminfos_.empty());
  for (const auto& streaminfo : streaminfos_) {
    if (!streaminfo.encoder->SupportsNativeHandle())
      return false;
  }
  return true;
}

VideoEncoder::ScalingSettings SimulcastEncoderAdapter::GetScalingSettings()
    const {
  // Turn off quality scaling for simulcast.
  if (!Initialized() || NumberOfStreams(codec_) != 1)
    return VideoEncoder::ScalingSettings(false);
  return streaminfos_[0].encoder->GetScalingSettings();
}

const char* SimulcastEncoderAdapter::ImplementationName() const {
  return implementation_name_.c_str();
}

}  // namespace webrtc<|MERGE_RESOLUTION|>--- conflicted
+++ resolved
@@ -455,13 +455,6 @@
   return !streaminfos_.empty();
 }
 
-<<<<<<< HEAD
-void SimulcastEncoderAdapter::OnDroppedFrame(uint32_t timestamp) {
-  streaminfos_[0].encoder->OnDroppedFrame(timestamp);
-}
-
-=======
->>>>>>> 6c9caaad
 bool SimulcastEncoderAdapter::SupportsNativeHandle() const {
   // We should not be calling this method before streaminfos_ are configured.
   RTC_DCHECK(!streaminfos_.empty());
