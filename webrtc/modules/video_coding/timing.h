/*
 *  Copyright (c) 2011 The WebRTC project authors. All Rights Reserved.
 *
 *  Use of this source code is governed by a BSD-style license
 *  that can be found in the LICENSE file in the root of the source
 *  tree. An additional intellectual property rights grant can be found
 *  in the file PATENTS.  All contributing project authors may
 *  be found in the AUTHORS file in the root of the source tree.
 */

#ifndef WEBRTC_MODULES_VIDEO_CODING_TIMING_H_
#define WEBRTC_MODULES_VIDEO_CODING_TIMING_H_

#include <memory>

#include "webrtc/base/thread_annotations.h"
#include "webrtc/modules/video_coding/codec_timer.h"
#include "webrtc/system_wrappers/include/critical_section_wrapper.h"
#include "webrtc/typedefs.h"

namespace webrtc {

class Clock;
class TimestampExtrapolator;

class VCMTiming {
 public:
  // The primary timing component should be passed
  // if this is the dual timing component.
  explicit VCMTiming(Clock* clock, VCMTiming* master_timing = NULL);
  virtual ~VCMTiming();

  // Resets the timing to the initial state.
  void Reset();
  void ResetDecodeTime();

  // Set the amount of time needed to render an image. Defaults to 10 ms.
  void set_render_delay(int render_delay_ms);

  // Set the minimum time the video must be delayed on the receiver to
  // get the desired jitter buffer level.
  void SetJitterDelay(int required_delay_ms);

  // Set the minimum playout delay from capture to render in ms.
  void set_min_playout_delay(int min_playout_delay_ms);

  // Returns the minimum playout delay from capture to render in ms.
  int min_playout_delay();

  // Set the maximum playout delay from capture to render in ms.
  void set_max_playout_delay(int max_playout_delay_ms);

  // Returns the maximum playout delay from capture to render in ms.
  int max_playout_delay();

  // Increases or decreases the current delay to get closer to the target delay.
  // Calculates how long it has been since the previous call to this function,
  // and increases/decreases the delay in proportion to the time difference.
  void UpdateCurrentDelay(uint32_t frame_timestamp);

  // Increases or decreases the current delay to get closer to the target delay.
  // Given the actual decode time in ms and the render time in ms for a frame,
  // this function calculates how late the frame is and increases the delay
  // accordingly.
  void UpdateCurrentDelay(int64_t render_time_ms,
                          int64_t actual_decode_time_ms);

  // Stops the decoder timer, should be called when the decoder returns a frame
  // or when the decoded frame callback is called.
  int32_t StopDecodeTimer(uint32_t time_stamp,
                          int32_t decode_time_ms,
                          int64_t now_ms,
#ifdef WINRT
                          int current_endtoend_delay_ms,
#endif
                          int64_t render_time_ms);

  // Used to report that a frame is passed to decoding. Updates the timestamp
  // filter which is used to map between timestamps and receiver system time.
  void IncomingTimestamp(uint32_t time_stamp, int64_t last_packet_time_ms);
  // Returns the receiver system time when the frame with timestamp
  // frame_timestamp should be rendered, assuming that the system time currently
  // is now_ms.
  virtual int64_t RenderTimeMs(uint32_t frame_timestamp, int64_t now_ms) const;

  // Returns the maximum time in ms that we can wait for a frame to become
  // complete before we must pass it to the decoder.
  virtual uint32_t MaxWaitingTime(int64_t render_time_ms, int64_t now_ms) const;

  // Returns the current target delay which is required delay + decode time +
  // render delay.
  int TargetVideoDelay() const;

  // Calculates whether or not there is enough time to decode a frame given a
  // certain amount of processing time.
  bool EnoughTimeToDecode(uint32_t available_processing_time_ms) const;

  // Return current timing information.
  void GetTimings(int* decode_ms,
                  int* max_decode_ms,
                  int* current_delay_ms,
                  int* target_delay_ms,
                  int* jitter_buffer_ms,
                  int* min_playout_delay_ms,
#ifdef WINRT
                  int* current_endtoend_delay_ms,
#endif
                  int* render_delay_ms) const;

  enum { kDefaultRenderDelayMs = 10 };
  enum { kDelayMaxChangeMsPerS = 100 };

 protected:
  int RequiredDecodeTimeMs() const EXCLUSIVE_LOCKS_REQUIRED(crit_sect_);
  int64_t RenderTimeMsInternal(uint32_t frame_timestamp, int64_t now_ms) const
      EXCLUSIVE_LOCKS_REQUIRED(crit_sect_);
  int TargetDelayInternal() const EXCLUSIVE_LOCKS_REQUIRED(crit_sect_);

 private:
  void UpdateHistograms() const;

  CriticalSectionWrapper* crit_sect_;
  Clock* const clock_;
  bool master_ GUARDED_BY(crit_sect_);
  TimestampExtrapolator* ts_extrapolator_ GUARDED_BY(crit_sect_);
<<<<<<< HEAD
  VCMCodecTimer codec_timer_ GUARDED_BY(crit_sect_);
  uint32_t render_delay_ms_ GUARDED_BY(crit_sect_);
  uint32_t min_playout_delay_ms_ GUARDED_BY(crit_sect_);
  uint32_t jitter_delay_ms_ GUARDED_BY(crit_sect_);
  uint32_t current_delay_ms_ GUARDED_BY(crit_sect_);
#ifdef WINRT
  int current_endtoend_delay_ms_ GUARDED_BY(crit_sect_);
#endif
=======
  std::unique_ptr<VCMCodecTimer> codec_timer_ GUARDED_BY(crit_sect_);
  int render_delay_ms_ GUARDED_BY(crit_sect_);
  // Best-effort playout delay range for frames from capture to render.
  // The receiver tries to keep the delay between |min_playout_delay_ms_|
  // and |max_playout_delay_ms_| taking the network jitter into account.
  // A special case is where min_playout_delay_ms_ = max_playout_delay_ms_ = 0,
  // in which case the receiver tries to play the frames as they arrive.
  int min_playout_delay_ms_ GUARDED_BY(crit_sect_);
  int max_playout_delay_ms_ GUARDED_BY(crit_sect_);
  int jitter_delay_ms_ GUARDED_BY(crit_sect_);
  int current_delay_ms_ GUARDED_BY(crit_sect_);
>>>>>>> d52bef7d
  int last_decode_ms_ GUARDED_BY(crit_sect_);
  uint32_t prev_frame_timestamp_ GUARDED_BY(crit_sect_);

  // Statistics.
  size_t num_decoded_frames_ GUARDED_BY(crit_sect_);
  size_t num_delayed_decoded_frames_ GUARDED_BY(crit_sect_);
  int64_t first_decoded_frame_ms_ GUARDED_BY(crit_sect_);
  uint64_t sum_missed_render_deadline_ms_ GUARDED_BY(crit_sect_);
};
}  // namespace webrtc

#endif  // WEBRTC_MODULES_VIDEO_CODING_TIMING_H_<|MERGE_RESOLUTION|>--- conflicted
+++ resolved
@@ -72,7 +72,7 @@
                           int64_t now_ms,
 #ifdef WINRT
                           int current_endtoend_delay_ms,
-#endif
+#endif // WINRT
                           int64_t render_time_ms);
 
   // Used to report that a frame is passed to decoding. Updates the timestamp
@@ -104,7 +104,7 @@
                   int* min_playout_delay_ms,
 #ifdef WINRT
                   int* current_endtoend_delay_ms,
-#endif
+#endif // WINRT
                   int* render_delay_ms) const;
 
   enum { kDefaultRenderDelayMs = 10 };
@@ -123,16 +123,6 @@
   Clock* const clock_;
   bool master_ GUARDED_BY(crit_sect_);
   TimestampExtrapolator* ts_extrapolator_ GUARDED_BY(crit_sect_);
-<<<<<<< HEAD
-  VCMCodecTimer codec_timer_ GUARDED_BY(crit_sect_);
-  uint32_t render_delay_ms_ GUARDED_BY(crit_sect_);
-  uint32_t min_playout_delay_ms_ GUARDED_BY(crit_sect_);
-  uint32_t jitter_delay_ms_ GUARDED_BY(crit_sect_);
-  uint32_t current_delay_ms_ GUARDED_BY(crit_sect_);
-#ifdef WINRT
-  int current_endtoend_delay_ms_ GUARDED_BY(crit_sect_);
-#endif
-=======
   std::unique_ptr<VCMCodecTimer> codec_timer_ GUARDED_BY(crit_sect_);
   int render_delay_ms_ GUARDED_BY(crit_sect_);
   // Best-effort playout delay range for frames from capture to render.
@@ -144,7 +134,9 @@
   int max_playout_delay_ms_ GUARDED_BY(crit_sect_);
   int jitter_delay_ms_ GUARDED_BY(crit_sect_);
   int current_delay_ms_ GUARDED_BY(crit_sect_);
->>>>>>> d52bef7d
+#ifdef WINRT
+  int current_endtoend_delay_ms_ GUARDED_BY(crit_sect_);
+#endif // WINRT
   int last_decode_ms_ GUARDED_BY(crit_sect_);
   uint32_t prev_frame_timestamp_ GUARDED_BY(crit_sect_);
 
