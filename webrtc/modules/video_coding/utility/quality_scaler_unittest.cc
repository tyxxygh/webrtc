--- conflicted
+++ resolved
@@ -14,7 +14,7 @@
 
 namespace webrtc {
 namespace {
-static const int kNumSeconds = 20;
+static const int kNumSeconds = 10;
 static const int kWidth = 1920;
 static const int kHeight = 1080;
 static const int kFramerate = 30;
@@ -269,13 +269,6 @@
   EXPECT_EQ(360, init_height);
 }
 
-<<<<<<< HEAD
-// In 30 seconds test, framerate adjusting and scaling are both
-// triggered, it shows that scaling would happen after framerate
-// adjusting.
-TEST_F(QualityScalerTest, ChangeFramerateAndSpatialSize) {
-  VerifyQualityAdaptation(kFramerate, 30, true, true);
-=======
 TEST_F(QualityScalerTest, DownscaleToQvgaOnLowerInitialBitrate) {
   static const int kWidth720p = 1280;
   static const int kHeight720p = 720;
@@ -288,7 +281,6 @@
   int init_height = qs_.GetScaledResolution().height;
   EXPECT_EQ(320, init_width);
   EXPECT_EQ(180, init_height);
->>>>>>> d52bef7d
 }
 
 TEST_F(QualityScalerTest, DownscaleAfterMeasuredSecondsThenSlowerBackUp) {
