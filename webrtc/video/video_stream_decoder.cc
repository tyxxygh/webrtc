/*
 *  Copyright (c) 2012 The WebRTC project authors. All Rights Reserved.
 *
 *  Use of this source code is governed by a BSD-style license
 *  that can be found in the LICENSE file in the root of the source
 *  tree. An additional intellectual property rights grant can be found
 *  in the file PATENTS.  All contributing project authors may
 *  be found in the AUTHORS file in the root of the source tree.
 */

#include "webrtc/video/video_stream_decoder.h"

#include <algorithm>
#include <map>
#include <vector>

#include "webrtc/base/checks.h"
#include "webrtc/base/logging.h"
#include "webrtc/common_video/include/frame_callback.h"
#include "webrtc/modules/video_coding/video_coding_impl.h"
#include "webrtc/system_wrappers/include/metrics.h"
#include "webrtc/video/call_stats.h"
#include "webrtc/video/payload_router.h"
#include "webrtc/video/receive_statistics_proxy.h"

namespace webrtc {

VideoStreamDecoder::VideoStreamDecoder(
    vcm::VideoReceiver* video_receiver,
    VCMFrameTypeCallback* vcm_frame_type_callback,
    VCMPacketRequestCallback* vcm_packet_request_callback,
    bool enable_nack,
    bool enable_fec,
    ReceiveStatisticsProxy* receive_statistics_proxy,
    rtc::VideoSinkInterface<VideoFrame>* incoming_video_stream)
    : video_receiver_(video_receiver),
      receive_stats_callback_(receive_statistics_proxy),
      incoming_video_stream_(incoming_video_stream),
      last_rtt_ms_(0) {
  RTC_DCHECK(video_receiver_);

  static const int kMaxPacketAgeToNack = 450;
  static const int kMaxNackListSize = 250;
  video_receiver_->SetNackSettings(kMaxNackListSize,
                                   kMaxPacketAgeToNack, 0);
  video_receiver_->RegisterReceiveCallback(this);
  video_receiver_->RegisterFrameTypeCallback(vcm_frame_type_callback);
  video_receiver_->RegisterReceiveStatisticsCallback(this);
  video_receiver_->RegisterDecoderTimingCallback(this);

  VCMVideoProtection video_protection =
      enable_nack ? (enable_fec ? kProtectionNackFEC : kProtectionNack)
                  : kProtectionNone;

  VCMDecodeErrorMode decode_error_mode = enable_nack ? kNoErrors : kWithErrors;
  video_receiver_->SetVideoProtection(video_protection, true);
  video_receiver_->SetDecodeErrorMode(decode_error_mode);
  VCMPacketRequestCallback* packet_request_callback =
      enable_nack ? vcm_packet_request_callback : nullptr;
  video_receiver_->RegisterPacketRequestCallback(packet_request_callback);
}

VideoStreamDecoder::~VideoStreamDecoder() {
  // Unset all the callback pointers that we set in the ctor.
  video_receiver_->RegisterPacketRequestCallback(nullptr);
  video_receiver_->RegisterDecoderTimingCallback(nullptr);
  video_receiver_->RegisterReceiveStatisticsCallback(nullptr);
  video_receiver_->RegisterFrameTypeCallback(nullptr);
  video_receiver_->RegisterReceiveCallback(nullptr);
}

// Do not acquire the lock of |video_receiver_| in this function. Decode
// callback won't necessarily be called from the decoding thread. The decoding
// thread may have held the lock when calling VideoDecoder::Decode, Reset, or
// Release. Acquiring the same lock in the path of decode callback can deadlock.
int32_t VideoStreamDecoder::FrameToRender(VideoFrame& video_frame,
                                          rtc::Optional<uint8_t> qp) {
  receive_stats_callback_->OnDecodedFrame(qp);
  incoming_video_stream_->OnFrame(video_frame);

  return 0;
}

int32_t VideoStreamDecoder::ReceivedDecodedReferenceFrame(
  const uint64_t picture_id) {
  RTC_NOTREACHED();
  return 0;
}

void VideoStreamDecoder::OnIncomingPayloadType(int payload_type) {
  receive_stats_callback_->OnIncomingPayloadType(payload_type);
}

void VideoStreamDecoder::OnDecoderImplementationName(
    const char* implementation_name) {
  receive_stats_callback_->OnDecoderImplementationName(implementation_name);
}

void VideoStreamDecoder::OnReceiveRatesUpdated(uint32_t bit_rate,
                                               uint32_t frame_rate) {
  receive_stats_callback_->OnIncomingRate(frame_rate, bit_rate);
}

void VideoStreamDecoder::OnDiscardedPacketsUpdated(int discarded_packets) {
  receive_stats_callback_->OnDiscardedPacketsUpdated(discarded_packets);
}

void VideoStreamDecoder::OnFrameCountsUpdated(const FrameCounts& frame_counts) {
  receive_stats_callback_->OnFrameCountsUpdated(frame_counts);
}

void VideoStreamDecoder::OnDecoderTiming(int decode_ms,
                                         int max_decode_ms,
                                         int current_delay_ms,
                                         int target_delay_ms,
                                         int jitter_buffer_ms,
                                         int min_playout_delay_ms,
<<<<<<< HEAD
#ifdef WINRT
																				 int current_endtoend_delay_ms,
#endif
                                         int render_delay_ms) {
  int last_rtt = -1;
  {
    rtc::CritScope lock(&crit_);
    last_rtt = last_rtt_ms_;
  }

  receive_stats_callback_->OnDecoderTiming(
      decode_ms, 
      max_decode_ms, 
      current_delay_ms, 
      target_delay_ms,
      jitter_buffer_ms, 
      min_playout_delay_ms, 
      render_delay_ms, 
#ifdef WINRT
		 current_endtoend_delay_ms,
#endif
			last_rtt);
}
=======
                                         int render_delay_ms) {}

void VideoStreamDecoder::OnFrameBufferTimingsUpdated(int decode_ms,
                                                     int max_decode_ms,
                                                     int current_delay_ms,
                                                     int target_delay_ms,
                                                     int jitter_buffer_ms,
                                                     int min_playout_delay_ms,
                                                     int render_delay_ms) {}

void VideoStreamDecoder::OnCompleteFrame(bool is_keyframe, size_t size_bytes) {}
>>>>>>> 6c9caaad

void VideoStreamDecoder::OnRttUpdate(int64_t avg_rtt_ms, int64_t max_rtt_ms) {
  video_receiver_->SetReceiveChannelParameters(max_rtt_ms);

  rtc::CritScope lock(&crit_);
  last_rtt_ms_ = avg_rtt_ms;
}
}  // namespace webrtc<|MERGE_RESOLUTION|>--- conflicted
+++ resolved
@@ -115,31 +115,6 @@
                                          int target_delay_ms,
                                          int jitter_buffer_ms,
                                          int min_playout_delay_ms,
-<<<<<<< HEAD
-#ifdef WINRT
-																				 int current_endtoend_delay_ms,
-#endif
-                                         int render_delay_ms) {
-  int last_rtt = -1;
-  {
-    rtc::CritScope lock(&crit_);
-    last_rtt = last_rtt_ms_;
-  }
-
-  receive_stats_callback_->OnDecoderTiming(
-      decode_ms, 
-      max_decode_ms, 
-      current_delay_ms, 
-      target_delay_ms,
-      jitter_buffer_ms, 
-      min_playout_delay_ms, 
-      render_delay_ms, 
-#ifdef WINRT
-		 current_endtoend_delay_ms,
-#endif
-			last_rtt);
-}
-=======
                                          int render_delay_ms) {}
 
 void VideoStreamDecoder::OnFrameBufferTimingsUpdated(int decode_ms,
@@ -151,7 +126,6 @@
                                                      int render_delay_ms) {}
 
 void VideoStreamDecoder::OnCompleteFrame(bool is_keyframe, size_t size_bytes) {}
->>>>>>> 6c9caaad
 
 void VideoStreamDecoder::OnRttUpdate(int64_t avg_rtt_ms, int64_t max_rtt_ms) {
   video_receiver_->SetReceiveChannelParameters(max_rtt_ms);
