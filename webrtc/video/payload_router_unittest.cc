--- conflicted
+++ resolved
@@ -172,13 +172,8 @@
       .WillOnce(Return((uint16_t)kDefaultMaxLength + 10));
   EXPECT_CALL(rtp_2, MaxDataPayloadLength())
       .Times(1)
-<<<<<<< HEAD
       .WillOnce(Return((uint16_t)kDefaultMaxLength + 10));
-  EXPECT_EQ(kDefaultMaxLength, payload_router_->MaxPayloadLength());
-=======
-      .WillOnce(Return(kDefaultMaxLength + 10));
   EXPECT_EQ(kDefaultMaxLength, payload_router.MaxPayloadLength());
->>>>>>> d52bef7d
 
   // The modules return a value lower than default.
   const size_t kTestMinPayloadLength = 1001;
@@ -187,39 +182,7 @@
       .WillOnce(Return((uint16_t)kTestMinPayloadLength + 10));
   EXPECT_CALL(rtp_2, MaxDataPayloadLength())
       .Times(1)
-<<<<<<< HEAD
       .WillOnce(Return((uint16_t)kTestMinPayloadLength));
-  EXPECT_EQ(kTestMinPayloadLength, payload_router_->MaxPayloadLength());
-}
-
-TEST_F(PayloadRouterTest, SetTargetSendBitrates) {
-  MockRtpRtcp rtp_1;
-  MockRtpRtcp rtp_2;
-  std::vector<RtpRtcp*> modules;
-  modules.push_back(&rtp_1);
-  modules.push_back(&rtp_2);
-  payload_router_->Init(modules);
-  payload_router_->SetSendingRtpModules(modules.size());
-
-  const uint32_t bitrate_1 = 10000;
-  const uint32_t bitrate_2 = 76543;
-  std::vector<uint32_t> bitrates(2, bitrate_1);
-  bitrates[1] = bitrate_2;
-  EXPECT_CALL(rtp_1, SetTargetSendBitrate(bitrate_1))
-      .Times(1);
-  EXPECT_CALL(rtp_2, SetTargetSendBitrate(bitrate_2))
-      .Times(1);
-  payload_router_->SetTargetSendBitrates(bitrates);
-
-  bitrates.resize(1);
-  EXPECT_CALL(rtp_1, SetTargetSendBitrate(bitrate_1))
-      .Times(1);
-  EXPECT_CALL(rtp_2, SetTargetSendBitrate(bitrate_2))
-      .Times(0);
-  payload_router_->SetTargetSendBitrates(bitrates);
-=======
-      .WillOnce(Return(kTestMinPayloadLength));
   EXPECT_EQ(kTestMinPayloadLength, payload_router.MaxPayloadLength());
->>>>>>> d52bef7d
 }
 }  // namespace webrtc